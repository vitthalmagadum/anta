--- conflicted
+++ resolved
@@ -269,7 +269,6 @@
         - ok
   - VerifyEnvironmentSystemCooling:
       # Verifies the device's system cooling status.
-<<<<<<< HEAD
   - VerifyInventoryCardSlots:
       # Verifies the physical inventory card slot(s).
       missing_linecard_serial: VJM24220DF1  # Optional
@@ -280,14 +279,12 @@
       # Verifies the physical inventory(power and fan tray slot).
       fail_on_missing_power_supply: True  # Optional
       fail_on_missing_fan_tray: True  # Optional
-=======
   - VerifyPCIeErrors:
       # Verifies PCIe device error counters.
       thresholds:  # Optional
         correctable_errors: 10000
         non_fatal_errors: 30
         fatal_errors: 30
->>>>>>> d63408c0
   - VerifySupervisorRedundancy:
       # Verifies the redundancy protocol configured on the active supervisor.
   - VerifyTemperature:

---
anta.tests.aaa:
  - VerifyAcctConsoleMethods:
      # Verifies the AAA accounting console method lists for different accounting types (system, exec, commands, dot1x).
      methods:
        - local
        - none
        - logging
      types:
        - system
        - exec
        - commands
        - dot1x
  - VerifyAcctDefaultMethods:
      # Verifies the AAA accounting default method lists for different accounting types (system, exec, commands, dot1x).
      methods:
        - local
        - none
        - logging
      types:
        - system
        - exec
        - commands
        - dot1x
  - VerifyAuthenMethods:
      # Verifies the AAA authentication method lists for different authentication types (login, enable, dot1x).
      methods:
        - local
        - none
        - logging
      types:
        - login
        - enable
        - dot1x
  - VerifyAuthzMethods:
      # Verifies the AAA authorization method lists for different authorization types (commands, exec).
      methods:
        - local
        - none
        - logging
      types:
        - commands
        - exec
  - VerifyTacacsServerGroups:
      # Verifies if the provided TACACS server group(s) are configured.
      groups:
        - TACACS-GROUP1
        - TACACS-GROUP2
  - VerifyTacacsServers:
      # Verifies TACACS servers are configured for a specified VRF.
      servers:
        - 10.10.10.21
        - 10.10.10.22
      vrf: MGMT
  - VerifyTacacsSourceIntf:
      # Verifies TACACS source-interface for a specified VRF.
      intf: Management0
      vrf: MGMT
anta.tests.avt:
  - VerifyAVTPathHealth:
      # Verifies the status of all AVT paths for all VRFs.
  - VerifyAVTRole:
      # Verifies the AVT role of a device.
      role: edge
  - VerifyAVTSpecificPath:
      # Verifies the Adaptive Virtual Topology (AVT) path.
      avt_paths:
        - avt_name: CONTROL-PLANE-PROFILE
          vrf: default
          destination: 10.101.255.2
          next_hop: 10.101.255.1
          path_type: direct
anta.tests.bfd:
  - VerifyBFDPeersHealth:
      # Verifies the health of IPv4 BFD peers across all VRFs.
      down_threshold: 2
  - VerifyBFDPeersIntervals:
      # Verifies the timers of IPv4 BFD peer sessions.
      bfd_peers:
        - peer_address: 192.0.255.8
          vrf: default
          tx_interval: 1200
          rx_interval: 1200
          multiplier: 3
        - peer_address: 192.0.255.7
          vrf: default
          tx_interval: 1200
          rx_interval: 1200
          multiplier: 3
  - VerifyBFDPeersRegProtocols:
      # Verifies the registered routing protocol of IPv4 BFD peer sessions.
      bfd_peers:
        - peer_address: 192.0.255.7
          vrf: default
          protocols:
            - bgp
  - VerifyBFDSpecificPeers:
      # Verifies the state of IPv4 BFD peer sessions.
      bfd_peers:
        - peer_address: 192.0.255.8
          vrf: default
        - peer_address: 192.0.255.7
          vrf: default
anta.tests.configuration:
  - VerifyRunningConfigDiffs:
      # Verifies there is no difference between the running-config and the startup-config.
  - VerifyRunningConfigLines:
      # Search the Running-Config for the given RegEx patterns.
      regex_patterns:
        - "^enable password.*$"
        - "bla bla"
  - VerifyZeroTouch:
      # Verifies ZeroTouch is disabled.
anta.tests.connectivity:
  - VerifyLLDPNeighbors:
      # Verifies the connection status of the specified LLDP (Link Layer Discovery Protocol) neighbors.
      neighbors:
        - port: Ethernet1
          neighbor_device: DC1-SPINE1
          neighbor_port: Ethernet1
        - port: Ethernet2
          neighbor_device: DC1-SPINE2
          neighbor_port: Ethernet1
  - VerifyReachability:
      # Test network reachability to one or many destination IP(s).
      hosts:
        - source: Management0
          destination: 1.1.1.1
          vrf: MGMT
          df_bit: True
          size: 100
        - source: Management0
          destination: 8.8.8.8
          vrf: MGMT
          df_bit: True
          size: 100
anta.tests.cvx:
  - VerifyActiveCVXConnections:
      # Verifies the number of active CVX Connections.
      connections_count: 100
  - VerifyCVXClusterStatus:
      # Verifies the CVX Server Cluster status.
      role: Master
      peer_status:
        - peer_name : cvx-red-2
          registration_state: Registration complete
        - peer_name: cvx-red-3
          registration_state: Registration error
  - VerifyManagementCVX:
      # Verifies the management CVX global status.
      enabled: true
  - VerifyMcsClientMounts:
      # Verify if all MCS client mounts are in mountStateMountComplete.
  - VerifyMcsServerMounts:
      # Verify if all MCS server mounts are in a MountComplete state.
      connections_count: 100
anta.tests.field_notices:
  - VerifyFieldNotice44Resolution:
      # Verifies that the device is using the correct Aboot version per FN0044.
  - VerifyFieldNotice72Resolution:
      # Verifies if the device is exposed to FN0072, and if the issue has been mitigated.
anta.tests.flow_tracking:
  - VerifyHardwareFlowTrackerStatus:
      # Verifies if hardware flow tracking is running and an input tracker is active. Optionally verifies the tracker interval/timeout and exporter configuration.
      trackers:
        - name: FLOW-TRACKER
          record_export:
            on_inactive_timeout: 70000
            on_interval: 300000
          exporters:
            - name: CV-TELEMETRY
              local_interface: Loopback0
              template_interval: 3600000
anta.tests.greent:
  - VerifyGreenT:
      # Verifies if a GreenT policy other than the default is created.
  - VerifyGreenTCounters:
      # Verifies if the GreenT counters are incremented.
anta.tests.hardware:
  - VerifyAdverseDrops:
      # Verifies there are no adverse drops on DCS-7280 and DCS-7500 family switches.
  - VerifyEnvironmentCooling:
      # Verifies the status of power supply fans and all fan trays.
      states:
        - ok
  - VerifyEnvironmentPower:
      # Verifies the power supplies status.
      states:
        - ok
  - VerifyEnvironmentSystemCooling:
      # Verifies the device's system cooling status.
  - VerifyTemperature:
      # Verifies if the device temperature is within acceptable limits.
  - VerifyTransceiversManufacturers:
      # Verifies if all the transceivers come from approved manufacturers.
      manufacturers:
        - Not Present
        - Arista Networks
        - Arastra, Inc.
  - VerifyTransceiversTemperature:
      # Verifies if all the transceivers are operating at an acceptable temperature.
anta.tests.interfaces:
  - VerifyIPProxyARP:
      # Verifies if Proxy ARP is enabled.
      interfaces:
        - Ethernet1
        - Ethernet2
  - VerifyIllegalLACP:
      # Verifies there are no illegal LACP packets in all port channels.
  - VerifyInterfaceDiscards:
      # Verifies that the interfaces packet discard counters are equal to zero.
  - VerifyInterfaceErrDisabled:
      # Verifies there are no interfaces in the errdisabled state.
  - VerifyInterfaceErrors:
      # Verifies that the interfaces error counters are equal to zero.
  - VerifyInterfaceIPv4:
      # Verifies the interface IPv4 addresses.
      interfaces:
        - name: Ethernet2
          primary_ip: 172.30.11.1/31
          secondary_ips:
            - 10.10.10.1/31
            - 10.10.10.10/31
  - VerifyInterfaceUtilization:
      # Verifies that the utilization of interfaces is below a certain threshold.
      threshold: 70.0
  - VerifyInterfacesSpeed:
      # Verifies the speed, lanes, auto-negotiation status, and mode as full duplex for interfaces.
      interfaces:
        - name: Ethernet2
          auto: False
          speed: 10
        - name: Eth3
          auto: True
          speed: 100
          lanes: 1
        - name: Eth2
          auto: False
          speed: 2.5
  - VerifyInterfacesStatus:
      # Verifies the operational states of specified interfaces to ensure they match expected configurations.
      interfaces:
        - name: Ethernet1
          status: up
        - name: Port-Channel100
          status: down
          line_protocol_status: lowerLayerDown
        - name: Ethernet49/1
          status: adminDown
          line_protocol_status: notPresent
  - VerifyIpVirtualRouterMac:
      # Verifies the IP virtual router MAC address.
      mac_address: 00:1c:73:00:dc:01
  - VerifyL2MTU:
      # Verifies the global L2 MTU of all L2 interfaces.
      mtu: 1500
      ignored_interfaces:
        - Management1
        - Vxlan1
      specific_mtu:
        - Ethernet1/1: 1500
  - VerifyL3MTU:
      # Verifies the global L3 MTU of all L3 interfaces.
      mtu: 1500
      ignored_interfaces:
          - Vxlan1
      specific_mtu:
          - Ethernet1: 2500
  - VerifyLACPInterfacesStatus:
      # Verifies the Link Aggregation Control Protocol (LACP) status of the interface.
      interfaces:
        - name: Ethernet1
          portchannel: Port-Channel100
  - VerifyLoopbackCount:
      # Verifies the number of loopback interfaces and their status.
      number: 3
  - VerifyPortChannels:
      # Verifies there are no inactive ports in all port channels.
  - VerifySVI:
      # Verifies the status of all SVIs.
  - VerifyStormControlDrops:
      # Verifies there are no interface storm-control drop counters.
anta.tests.lanz:
  - VerifyLANZ:
      # Verifies if LANZ is enabled.
anta.tests.logging:
  - VerifyLoggingAccounting:
      # Verifies if AAA accounting logs are generated.
  - VerifyLoggingErrors:
      # Verifies there are no syslog messages with a severity of ERRORS or higher.
  - VerifyLoggingHostname:
      # Verifies if logs are generated with the device FQDN.
  - VerifyLoggingHosts:
      # Verifies logging hosts (syslog servers) for a specified VRF.
      hosts:
        - 1.1.1.1
        - 2.2.2.2
      vrf: default
  - VerifyLoggingLogsGeneration:
      # Verifies if logs are generated.
  - VerifyLoggingPersistent:
      # Verifies if logging persistent is enabled and logs are saved in flash.
  - VerifyLoggingSourceIntf:
      # Verifies logging source-interface for a specified VRF.
      interface: Management0
      vrf: default
  - VerifyLoggingTimestamp:
      # Verifies if logs are generated with the appropriate timestamp.
anta.tests.mlag:
  - VerifyMlagConfigSanity:
      # Verifies there are no MLAG config-sanity inconsistencies.
  - VerifyMlagDualPrimary:
      # Verifies the MLAG dual-primary detection parameters.
      detection_delay: 200
      errdisabled: True
      recovery_delay: 60
      recovery_delay_non_mlag: 0
  - VerifyMlagInterfaces:
      # Verifies there are no inactive or active-partial MLAG ports.
  - VerifyMlagPrimaryPriority:
      # Verifies the configuration of the MLAG primary priority.
      primary_priority: 3276
  - VerifyMlagReloadDelay:
      # Verifies the reload-delay parameters of the MLAG configuration.
      reload_delay: 300
      reload_delay_non_mlag: 330
  - VerifyMlagStatus:
      # Verifies the health status of the MLAG configuration.
anta.tests.multicast:
  - VerifyIGMPSnoopingGlobal:
      # Verifies the IGMP snooping global status.
      enabled: True
  - VerifyIGMPSnoopingVlans:
      # Verifies the IGMP snooping status for the provided VLANs.
      vlans:
        10: False
        12: False
anta.tests.path_selection:
  - VerifyPathsHealth:
      # Verifies the path and telemetry state of all paths under router path-selection.
  - VerifySpecificPath:
      # Verifies the path and telemetry state of a specific path for an IPv4 peer under router path-selection.
      paths:
        - peer: 10.255.0.1
          path_group: internet
          source_address: 100.64.3.2
          destination_address: 100.64.1.2
anta.tests.profiles:
  - VerifyTcamProfile:
      # Verifies the device TCAM profile.
      profile: vxlan-routing
  - VerifyUnifiedForwardingTableMode:
      # Verifies the device is using the expected UFT mode.
      mode: 3
anta.tests.ptp:
  - VerifyPtpGMStatus:
      # Verifies that the device is locked to a valid PTP Grandmaster.
      gmid: 0xec:46:70:ff:fe:00:ff:a9
  - VerifyPtpLockStatus:
      # Verifies that the device was locked to the upstream PTP GM in the last minute.
  - VerifyPtpModeStatus:
      # Verifies that the device is configured as a PTP Boundary Clock.
  - VerifyPtpOffset:
      # Verifies that the PTP timing offset is within +/- 1000ns from the master clock.
  - VerifyPtpPortModeStatus:
      # Verifies the PTP interfaces state.
anta.tests.routing.bgp:
  - VerifyBGPAdvCommunities:
      # Verifies that advertised communities are standard, extended and large for BGP IPv4 peer(s).
      bgp_peers:
        - peer_address: 172.30.11.17
          vrf: default
        - peer_address: 172.30.11.21
          vrf: default
  - VerifyBGPExchangedRoutes:
      # Verifies the advertised and received routes of BGP IPv4 peer(s).
      bgp_peers:
        - peer_address: 172.30.255.5
          vrf: default
          advertised_routes:
            - 192.0.254.5/32
          received_routes:
            - 192.0.255.4/32
        - peer_address: 172.30.255.1
          vrf: default
          advertised_routes:
            - 192.0.255.1/32
            - 192.0.254.5/32
          received_routes:
            - 192.0.254.3/32
  - VerifyBGPPeerASNCap:
      # Verifies the four octet ASN capability of BGP IPv4 peer(s).
      bgp_peers:
        - peer_address: 172.30.11.1
          vrf: default
  - VerifyBGPPeerCount:
      # Verifies the count of BGP peers for given address families.
      address_families:
        - afi: "evpn"
          num_peers: 2
        - afi: "ipv4"
          safi: "unicast"
          vrf: "PROD"
          num_peers: 2
        - afi: "ipv4"
          safi: "unicast"
          vrf: "default"
          num_peers: 3
        - afi: "ipv4"
          safi: "multicast"
          vrf: "DEV"
          num_peers: 3
  - VerifyBGPPeerDropStats:
      # Verifies BGP NLRI drop statistics for the provided BGP IPv4 peer(s).
      bgp_peers:
        - peer_address: 172.30.11.1
          vrf: default
          drop_stats:
            - inDropAsloop
            - prefixEvpnDroppedUnsupportedRouteType
  - VerifyBGPPeerMD5Auth:
      # Verifies the MD5 authentication and state of IPv4 BGP peer(s) in a specified VRF.
      bgp_peers:
        - peer_address: 172.30.11.1
          vrf: default
        - peer_address: 172.30.11.5
          vrf: default
  - VerifyBGPPeerMPCaps:
      # Verifies the multiprotocol capabilities of BGP IPv4 peer(s).
      bgp_peers:
        - peer_address: 172.30.11.1
          vrf: default
          strict: False
          capabilities:
            - ipv4Unicast
  - VerifyBGPPeerRouteLimit:
      # Verifies maximum routes and warning limit for BGP IPv4 peer(s).
      bgp_peers:
        - peer_address: 172.30.11.1
          vrf: default
          maximum_routes: 12000
          warning_limit: 10000
  - VerifyBGPPeerRouteRefreshCap:
      # Verifies the route refresh capabilities of IPv4 BGP peer(s) in a specified VRF.
      bgp_peers:
        - peer_address: 172.30.11.1
          vrf: default
  - VerifyBGPPeerSession:
      # Verifies the session state of BGP IPv4 peer(s).
      check_tcp_queues: false
      bgp_peers:
        - peer_address: 10.1.0.1
          vrf: default
        - peer_address: 10.1.0.2
          vrf: default
        - peer_address: 10.1.255.2
          vrf: DEV
        - peer_address: 10.1.255.4
          vrf: DEV
  - VerifyBGPPeerUpdateErrors:
      # Verifies BGP update error counters for the provided BGP IPv4 peer(s).
      bgp_peers:
        - peer_address: 172.30.11.1
          vrf: default
          update_errors:
            - inUpdErrWithdraw
  - VerifyBGPPeersHealth:
      # Verifies the health of BGP peers for given address families.
      address_families:
        - afi: "evpn"
        - afi: "ipv4"
          safi: "unicast"
          vrf: "default"
        - afi: "ipv6"
          safi: "unicast"
          vrf: "DEV"
          check_tcp_queues: false
  - VerifyBGPSpecificPeers:
      # Verifies the health of specific BGP peer(s) for given address families.
      address_families:
        - afi: "evpn"
          peers:
            - 10.1.0.1
            - 10.1.0.2
        - afi: "ipv4"
          safi: "unicast"
          peers:
            - 10.1.254.1
            - 10.1.255.0
            - 10.1.255.2
            - 10.1.255.4
  - VerifyBGPTimers:
      # Verifies the timers of BGP IPv4 peer(s).
      bgp_peers:
        - peer_address: 172.30.11.1
          vrf: default
          hold_time: 180
          keep_alive_time: 60
        - peer_address: 172.30.11.5
          vrf: default
          hold_time: 180
          keep_alive_time: 60
  - VerifyBgpRouteMaps:
      # Verifies BGP inbound and outbound route-maps of BGP IPv4 peer(s).
      bgp_peers:
        - peer_address: 172.30.11.1
          vrf: default
          inbound_route_map: RM-MLAG-PEER-IN
          outbound_route_map: RM-MLAG-PEER-OUT
  - VerifyEVPNType2Route:
      # Verifies the EVPN Type-2 routes for a given IPv4 or MAC address and VNI.
      vxlan_endpoints:
        - address: 192.168.20.102
          vni: 10020
        - address: aac1.ab5d.b41e
          vni: 10010
anta.tests.routing.generic:
  - VerifyIPv4RouteType:
      # Verifies the route-type of the IPv4 prefixes.
      routes_entries:
        - prefix: 10.10.0.1/32
          vrf: default
          route_type: eBGP
        - prefix: 10.100.0.12/31
          vrf: default
          route_type: connected
        - prefix: 10.100.1.5/32
          vrf: default
          route_type: iBGP
  - VerifyRoutingProtocolModel:
      # Verifies the configured routing protocol model.
      model: multi-agent
  - VerifyRoutingTableEntry:
      # Verifies that the provided routes are present in the routing table of a specified VRF.
      vrf: default
      routes:
        - 10.1.0.1
        - 10.1.0.2
  - VerifyRoutingTableSize:
      # Verifies the size of the IP routing table of the default VRF.
      minimum: 2
      maximum: 20
anta.tests.routing.isis:
  - VerifyISISInterfaceMode:
      # Verifies interface mode for IS-IS
      interfaces:
        - name: Loopback0
          mode: passive
          # vrf is set to default by default
        - name: Ethernet2
          mode: passive
          level: 2
          # vrf is set to default by default
        - name: Ethernet1
          mode: point-to-point
          vrf: default
          # level is set to 2 by default
  - VerifyISISNeighborCount:
      # Verifies number of IS-IS neighbors per level and per interface.
      interfaces:
        - name: Ethernet1
          level: 1
          count: 2
        - name: Ethernet2
          level: 2
          count: 1
        - name: Ethernet3
          count: 2
          # level is set to 2 by default
  - VerifyISISNeighborState:
      # Verifies all IS-IS neighbors are in UP state.
  - VerifyISISSegmentRoutingAdjacencySegments:
      # Verify that all expected Adjacency segments are correctly visible for each interface.
      instances:
        - name: CORE-ISIS
          vrf: default
          segments:
            - interface: Ethernet2
              address: 10.0.1.3
              sid_origin: dynamic
  - VerifyISISSegmentRoutingDataplane:
      # Verify dataplane of a list of ISIS-SR instances.
      instances:
        - name: CORE-ISIS
          vrf: default
          dataplane: MPLS
  - VerifyISISSegmentRoutingTunnels:
      # Verify ISIS-SR tunnels computed by device.
      entries:
        # Check only endpoint
        - endpoint: 1.0.0.122/32
        # Check endpoint and via TI-LFA
        - endpoint: 1.0.0.13/32
          vias:
            - type: tunnel
              tunnel_id: ti-lfa
        # Check endpoint and via IP routers
        - endpoint: 1.0.0.14/32
          vias:
            - type: ip
              nexthop: 1.1.1.1
anta.tests.routing.ospf:
  - VerifyOSPFMaxLSA:
      # Verifies all OSPF instances did not cross the maximum LSA threshold.
  - VerifyOSPFNeighborCount:
      # Verifies the number of OSPF neighbors in FULL state is the one we expect.
      number: 3
  - VerifyOSPFNeighborState:
      # Verifies all OSPF neighbors are in FULL state.
anta.tests.security:
  - VerifyAPIHttpStatus:
      # Verifies if eAPI HTTP server is disabled globally.
  - VerifyAPIHttpsSSL:
      # Verifies if the eAPI has a valid SSL profile.
      profile: default
  - VerifyAPIIPv4Acl:
      # Verifies if eAPI has the right number IPv4 ACL(s) configured for a specified VRF.
      number: 3
      vrf: default
  - VerifyAPIIPv6Acl:
      # Verifies if eAPI has the right number IPv6 ACL(s) configured for a specified VRF.
      number: 3
      vrf: default
  - VerifyAPISSLCertificate:
      # Verifies the eAPI SSL certificate expiry, common subject name, encryption algorithm and key size.
      certificates:
        - certificate_name: ARISTA_SIGNING_CA.crt
          expiry_threshold: 30
          common_name: AristaIT-ICA ECDSA Issuing Cert Authority
          encryption_algorithm: ECDSA
          key_size: 256
        - certificate_name: ARISTA_ROOT_CA.crt
          expiry_threshold: 30
          common_name: Arista Networks Internal IT Root Cert Authority
          encryption_algorithm: RSA
          key_size: 4096
  - VerifyBannerLogin:
      # Verifies the login banner of a device.
      login_banner: |
        # Copyright (c) 2023-2024 Arista Networks, Inc.
        # Use of this source code is governed by the Apache License 2.0
        # that can be found in the LICENSE file.
  - VerifyBannerMotd:
      # Verifies the motd banner of a device.
      motd_banner: |
        # Copyright (c) 2023-2024 Arista Networks, Inc.
        # Use of this source code is governed by the Apache License 2.0
        # that can be found in the LICENSE file.
  - VerifyHardwareEntropy:
      # Verifies hardware entropy generation is enabled on device.
  - VerifyIPSecConnHealth:
      # Verifies all IPv4 security connections.
  - VerifyIPv4ACL:
      # Verifies the configuration of IPv4 ACLs.
      ipv4_access_lists:
        - name: default-control-plane-acl
          entries:
            - sequence: 10
              action: permit icmp any any
            - sequence: 20
              action: permit ip any any tracked
            - sequence: 30
              action: permit udp any any eq bfd ttl eq 255
        - name: LabTest
          entries:
            - sequence: 10
              action: permit icmp any any
            - sequence: 20
              action: permit tcp any any range 5900 5910
  - VerifySSHIPv4Acl:
      # Verifies if the SSHD agent has IPv4 ACL(s) configured.
      number: 3
      vrf: default
  - VerifySSHIPv6Acl:
      # Verifies if the SSHD agent has IPv6 ACL(s) configured.
      number: 3
      vrf: default
  - VerifySSHStatus:
      # Verifies if the SSHD agent is disabled in the default VRF.
  - VerifySpecificIPSecConn:
      # Verifies the IPv4 security connections.
      ip_security_connections:
        - peer: 10.255.0.1
        - peer: 10.255.0.2
          vrf: default
          connections:
            - source_address: 100.64.3.2
              destination_address: 100.64.2.2
            - source_address: 172.18.3.2
              destination_address: 172.18.2.2
  - VerifyTelnetStatus:
      # Verifies if Telnet is disabled in the default VRF.
anta.tests.services:
  - VerifyDNSLookup:
      # Verifies the DNS name to IP address resolution.
      domain_names:
        - arista.com
        - www.google.com
        - arista.ca
  - VerifyDNSServers:
      # Verifies if the DNS (Domain Name Service) servers are correctly configured.
      dns_servers:
        - server_address: 10.14.0.1
          vrf: default
          priority: 1
        - server_address: 10.14.0.11
          vrf: MGMT
          priority: 0
  - VerifyErrdisableRecovery:
      # Verifies the errdisable recovery reason, status, and interval.
      reasons:
        - reason: acl
          interval: 30
        - reason: bpduguard
          interval: 30
  - VerifyHostname:
      # Verifies the hostname of a device.
      hostname: s1-spine1
anta.tests.snmp:
  - VerifySnmpContact:
      # Verifies the SNMP contact of a device.
      contact: Jon@example.com
  - VerifySnmpErrorCounters:
      # Verifies the SNMP error counters.
      error_counters:
        - inVersionErrs
  - VerifySnmpIPv4Acl:
      # Verifies if the SNMP agent has IPv4 ACL(s) configured.
      number: 3
      vrf: default
  - VerifySnmpIPv6Acl:
      # Verifies if the SNMP agent has IPv6 ACL(s) configured.
      number: 3
      vrf: default
  - VerifySnmpLocation:
      # Verifies the SNMP location of a device.
      location: New York
  - VerifySnmpPDUCounters:
      # Verifies the SNMP PDU counters.
      pdus:
        - outTrapPdus
<<<<<<< HEAD
  - VerifySnmpErrorCounters:
      error_counters:
        - inVersionErrs
        - inBadCommunityNames
  - VerifySnmpUser:
      users:
        - username: Test1
          group_name: TestGroup1
          security_model: v3
          authentication_type: MD5
          priv_type: AES-128
        - username: Test2
          group_name: TestGroup2
          security_model: v3
          authentication_type: SHA-256

=======
        - inGetNextPdus
  - VerifySnmpStatus:
      # Verifies if the SNMP agent is enabled.
      vrf: default
>>>>>>> b45e87af
anta.tests.software:
  - VerifyEOSExtensions:
      # Verifies that all EOS extensions installed on the device are enabled for boot persistence.
  - VerifyEOSVersion:
      # Verifies the EOS version of the device.
      versions:
        - 4.25.4M
        - 4.26.1F
  - VerifyTerminAttrVersion:
      # Verifies the TerminAttr version of the device.
      versions:
        - v1.13.6
        - v1.8.0
anta.tests.stp:
  - VerifySTPBlockedPorts:
      # Verifies there is no STP blocked ports.
  - VerifySTPCounters:
      # Verifies there is no errors in STP BPDU packets.
  - VerifySTPDisabledVlans:
      # Verifies the STP disabled VLAN(s).
      vlans:
        - 6
        - 4094
  - VerifySTPForwardingPorts:
      # Verifies that all interfaces are forwarding for a provided list of VLAN(s).
      vlans:
        - 10
        - 20
  - VerifySTPMode:
      # Verifies the configured STP mode for a provided list of VLAN(s).
      mode: rapidPvst
      vlans:
        - 10
        - 20
  - VerifySTPRootPriority:
      # Verifies the STP root priority for a provided list of VLAN or MST instance ID(s).
      priority: 32768
      instances:
        - 10
        - 20
  - VerifyStpTopologyChanges:
      # Verifies the number of changes across all interfaces in the Spanning Tree Protocol (STP) topology is below a threshold.
      threshold: 10
anta.tests.stun:
  - VerifyStunClient:
      # (Deprecated) Verifies the translation for a source address on a STUN client.
      stun_clients:
        - source_address: 172.18.3.2
          public_address: 172.18.3.21
          source_port: 4500
          public_port: 6006
  - VerifyStunClientTranslation:
      # Verifies the translation for a source address on a STUN client.
      stun_clients:
        - source_address: 172.18.3.2
          public_address: 172.18.3.21
          source_port: 4500
          public_port: 6006
        - source_address: 100.64.3.2
          public_address: 100.64.3.21
          source_port: 4500
          public_port: 6006
  - VerifyStunServer:
      # Verifies the STUN server status is enabled and running.
anta.tests.system:
  - VerifyAgentLogs:
      # Verifies there are no agent crash reports.
  - VerifyCPUUtilization:
      # Verifies whether the CPU utilization is below 75%.
  - VerifyCoredump:
      # Verifies there are no core dump files.
  - VerifyFileSystemUtilization:
      # Verifies that no partition is utilizing more than 75% of its disk space.
  - VerifyMemoryUtilization:
      # Verifies whether the memory utilization is below 75%.
  - VerifyNTP:
      # Verifies if NTP is synchronised.
  - VerifyNTPAssociations:
      # Verifies the Network Time Protocol (NTP) associations.
      ntp_servers:
        - server_address: 1.1.1.1
          preferred: True
          stratum: 1
        - server_address: 2.2.2.2
          stratum: 2
        - server_address: 3.3.3.3
          stratum: 2
  - VerifyReloadCause:
      # Verifies the last reload cause of the device.
  - VerifyUptime:
      # Verifies the device uptime.
      minimum: 86400
anta.tests.vlan:
  - VerifyVlanInternalPolicy:
      # Verifies the VLAN internal allocation policy and the range of VLANs.
      policy: ascending
      start_vlan_id: 1006
      end_vlan_id: 4094
anta.tests.vxlan:
  - VerifyVxlan1ConnSettings:
      # Verifies the interface vxlan1 source interface and UDP port.
      source_interface: Loopback1
      udp_port: 4789
  - VerifyVxlan1Interface:
      # Verifies the Vxlan1 interface status.
  - VerifyVxlanConfigSanity:
      # Verifies there are no VXLAN config-sanity inconsistencies.
  - VerifyVxlanVniBinding:
      # Verifies the VNI-VLAN bindings of the Vxlan1 interface.
      bindings:
        10010: 10
        10020: 20
  - VerifyVxlanVtep:
      # Verifies the VTEP peers of the Vxlan1 interface.
      vteps:
        - 10.1.1.5
        - 10.1.1.6<|MERGE_RESOLUTION|>--- conflicted
+++ resolved
@@ -739,29 +739,10 @@
       # Verifies the SNMP PDU counters.
       pdus:
         - outTrapPdus
-<<<<<<< HEAD
-  - VerifySnmpErrorCounters:
-      error_counters:
-        - inVersionErrs
-        - inBadCommunityNames
-  - VerifySnmpUser:
-      users:
-        - username: Test1
-          group_name: TestGroup1
-          security_model: v3
-          authentication_type: MD5
-          priv_type: AES-128
-        - username: Test2
-          group_name: TestGroup2
-          security_model: v3
-          authentication_type: SHA-256
-
-=======
         - inGetNextPdus
   - VerifySnmpStatus:
       # Verifies if the SNMP agent is enabled.
       vrf: default
->>>>>>> b45e87af
 anta.tests.software:
   - VerifyEOSExtensions:
       # Verifies that all EOS extensions installed on the device are enabled for boot persistence.

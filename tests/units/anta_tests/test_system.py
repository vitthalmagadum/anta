--- conflicted
+++ resolved
@@ -619,7 +619,125 @@
             "messages": ["Units entering maintenance: 'System'", "Possible causes: 'Interface traffic threshold violation, Quiesce is configured'"],
         },
     },
-<<<<<<< HEAD
+    (VerifyFlashUtilization, "success-dual-supervisor"): {
+        "eos_data": [
+            {
+                "fileSystems": [
+                    {"currentFs": False, "size": 9852540, "free": 9727696, "fsType": "flash", "permission": "rw", "prefix": "file:"},
+                    {"currentFs": True, "size": 229572940, "free": 220819308, "fsType": "flash", "linuxFs": "ext4", "permission": "rw", "prefix": "flash:"},
+                ]
+            },
+            {"output": dumps({"fileSystems": [{"prefix": "flash:", "size": 229572940, "free": 221256196}]})},
+        ],
+        "inputs": {"max_utilization": 70, "check_peer_supervisor": True},
+        "expected": {"result": AntaTestStatus.SUCCESS},
+    },
+    (VerifyFlashUtilization, "success-single-supervisor"): {
+        "eos_data": [
+            {
+                "fileSystems": [
+                    {"currentFs": False, "size": 9852540, "free": 9727696, "fsType": "flash", "permission": "rw", "prefix": "file:"},
+                    {"currentFs": True, "size": 229572940, "free": 220819308, "fsType": "flash", "linuxFs": "ext4", "permission": "rw", "prefix": "flash:"},
+                ]
+            }
+        ],
+        "inputs": {"max_utilization": 70},
+        "expected": {"result": AntaTestStatus.SUCCESS},
+    },
+    (VerifyFlashUtilization, "failure-single-supervisor"): {
+        "eos_data": [
+            {
+                "fileSystems": [
+                    {"currentFs": False, "size": 9852540, "free": 9727696, "fsType": "flash", "permission": "rw", "prefix": "file:"},
+                    {"currentFs": True, "size": 229572940, "free": 65871824, "fsType": "flash", "linuxFs": "ext4", "permission": "rw", "prefix": "flash:"},
+                ]
+            }
+        ],
+        "inputs": {"max_utilization": 70},
+        "expected": {
+            "result": AntaTestStatus.FAILURE,
+            "messages": ["Flash utilization above threshold - Expected: <= 70.0% Actual: 71.31%"],
+        },
+    },
+    (VerifyFlashUtilization, "failure-dual-supervisor"): {
+        "eos_data": [
+            {
+                "fileSystems": [
+                    {"currentFs": False, "size": 9852540, "free": 9727696, "fsType": "flash", "permission": "rw", "prefix": "file:"},
+                    {"currentFs": True, "size": 229572940, "free": 60871824, "fsType": "flash", "linuxFs": "ext4", "permission": "rw", "prefix": "flash:"},
+                ]
+            },
+            {"output": dumps({"fileSystems": [{"prefix": "flash:", "size": 229572940, "free": 55871824}]})},
+        ],
+        "inputs": {"max_utilization": 60, "check_peer_supervisor": True},
+        "expected": {
+            "result": AntaTestStatus.FAILURE,
+            "messages": [
+                "Active Supervisor - Flash utilization above threshold - Expected: <= 60.0% Actual: 73.48%",
+                "Standby Supervisor - Flash utilization above threshold - Expected: <= 60.0% Actual: 75.66%",
+            ],
+        },
+    },
+    (VerifyFlashUtilization, "failure-flash-drive-not-configured"): {
+        "eos_data": [
+            {
+                "fileSystems": [
+                    {"currentFs": False, "size": 9852540, "free": 9727696, "fsType": "flash", "permission": "rw", "prefix": "file:"},
+                    {"currentFs": True, "size": 229572940, "free": 60871824, "fsType": "flash", "linuxFs": "ext4", "permission": "rw", "prefix": "file"},
+                ]
+            },
+            {"output": dumps({"fileSystems": [{"prefix": "certificate:", "size": 229572940, "free": 55871824}]})},
+        ],
+        "inputs": {"max_utilization": 60, "check_peer_supervisor": True},
+        "expected": {
+            "result": AntaTestStatus.FAILURE,
+            "messages": ["Active Supervisor - Flash not found", "Standby Supervisor - Flash not found"],
+        },
+    },
+    (VerifyFlashUtilization, "failure-bad-command-output"): {
+        "eos_data": [
+            {
+                "fileSystems": [
+                    {"currentFs": True, "size": 229572940, "free": 220819308, "fsType": "flash", "linuxFs": "ext4", "permission": "rw", "prefix": "flash:"},
+                ]
+            },
+            {"output": {"fileSystems": [{"prefix": "certificate:", "size": 229572940, "free": 55871824}]}},
+        ],
+        "inputs": {"max_utilization": 60, "check_peer_supervisor": True},
+        "expected": {
+            "result": AntaTestStatus.FAILURE,
+            "messages": ["Standby Supervisor - Failed to parse command output"],
+        },
+    },
+    (VerifyFlashUtilization, "failure-single-system-flash-drive-not-configured"): {
+        "eos_data": [
+            {
+                "fileSystems": [
+                    {"currentFs": False, "size": 9852540, "free": 9727696, "fsType": "flash", "permission": "rw", "prefix": "file:"},
+                    {"currentFs": True, "size": 229572940, "free": 60871824, "fsType": "flash", "linuxFs": "ext4", "permission": "rw", "prefix": "file"},
+                ]
+            },
+        ],
+        "inputs": {"max_utilization": 60},
+        "expected": {
+            "result": AntaTestStatus.FAILURE,
+            "messages": ["Flash not found"],
+        },
+    },
+    (VerifyFlashUtilization, "failure-single-system-flash-size-0"): {
+        "eos_data": [
+            {
+                "fileSystems": [
+                    {"currentFs": False, "size": 0, "free": 9727696, "fsType": "flash", "permission": "rw", "prefix": "flash:"},
+                ]
+            },
+        ],
+        "inputs": {"max_utilization": 60},
+        "expected": {
+            "result": AntaTestStatus.FAILURE,
+            "messages": ["Flash reported a size of 0"],
+        },
+    },
     (VerifyFilePresence, "success"): {
         "eos_data": [
             "Directory of flash:/\n\n       -rw-       12243            Jul 4 04:52  AsuFastPktTransmit.log\n"
@@ -704,125 +822,6 @@
                 "Fap: Fap11/1 Core: 0 - Register mismatch - Expected: 0x78e Actual: 0x987",
                 "Fap: Fap11/1 Core: 1 - Register mismatch - Expected: 0x78e Actual: 0x987",
             ],
-=======
-    (VerifyFlashUtilization, "success-dual-supervisor"): {
-        "eos_data": [
-            {
-                "fileSystems": [
-                    {"currentFs": False, "size": 9852540, "free": 9727696, "fsType": "flash", "permission": "rw", "prefix": "file:"},
-                    {"currentFs": True, "size": 229572940, "free": 220819308, "fsType": "flash", "linuxFs": "ext4", "permission": "rw", "prefix": "flash:"},
-                ]
-            },
-            {"output": dumps({"fileSystems": [{"prefix": "flash:", "size": 229572940, "free": 221256196}]})},
-        ],
-        "inputs": {"max_utilization": 70, "check_peer_supervisor": True},
-        "expected": {"result": AntaTestStatus.SUCCESS},
-    },
-    (VerifyFlashUtilization, "success-single-supervisor"): {
-        "eos_data": [
-            {
-                "fileSystems": [
-                    {"currentFs": False, "size": 9852540, "free": 9727696, "fsType": "flash", "permission": "rw", "prefix": "file:"},
-                    {"currentFs": True, "size": 229572940, "free": 220819308, "fsType": "flash", "linuxFs": "ext4", "permission": "rw", "prefix": "flash:"},
-                ]
-            }
-        ],
-        "inputs": {"max_utilization": 70},
-        "expected": {"result": AntaTestStatus.SUCCESS},
-    },
-    (VerifyFlashUtilization, "failure-single-supervisor"): {
-        "eos_data": [
-            {
-                "fileSystems": [
-                    {"currentFs": False, "size": 9852540, "free": 9727696, "fsType": "flash", "permission": "rw", "prefix": "file:"},
-                    {"currentFs": True, "size": 229572940, "free": 65871824, "fsType": "flash", "linuxFs": "ext4", "permission": "rw", "prefix": "flash:"},
-                ]
-            }
-        ],
-        "inputs": {"max_utilization": 70},
-        "expected": {
-            "result": AntaTestStatus.FAILURE,
-            "messages": ["Flash utilization above threshold - Expected: <= 70.0% Actual: 71.31%"],
-        },
-    },
-    (VerifyFlashUtilization, "failure-dual-supervisor"): {
-        "eos_data": [
-            {
-                "fileSystems": [
-                    {"currentFs": False, "size": 9852540, "free": 9727696, "fsType": "flash", "permission": "rw", "prefix": "file:"},
-                    {"currentFs": True, "size": 229572940, "free": 60871824, "fsType": "flash", "linuxFs": "ext4", "permission": "rw", "prefix": "flash:"},
-                ]
-            },
-            {"output": dumps({"fileSystems": [{"prefix": "flash:", "size": 229572940, "free": 55871824}]})},
-        ],
-        "inputs": {"max_utilization": 60, "check_peer_supervisor": True},
-        "expected": {
-            "result": AntaTestStatus.FAILURE,
-            "messages": [
-                "Active Supervisor - Flash utilization above threshold - Expected: <= 60.0% Actual: 73.48%",
-                "Standby Supervisor - Flash utilization above threshold - Expected: <= 60.0% Actual: 75.66%",
-            ],
-        },
-    },
-    (VerifyFlashUtilization, "failure-flash-drive-not-configured"): {
-        "eos_data": [
-            {
-                "fileSystems": [
-                    {"currentFs": False, "size": 9852540, "free": 9727696, "fsType": "flash", "permission": "rw", "prefix": "file:"},
-                    {"currentFs": True, "size": 229572940, "free": 60871824, "fsType": "flash", "linuxFs": "ext4", "permission": "rw", "prefix": "file"},
-                ]
-            },
-            {"output": dumps({"fileSystems": [{"prefix": "certificate:", "size": 229572940, "free": 55871824}]})},
-        ],
-        "inputs": {"max_utilization": 60, "check_peer_supervisor": True},
-        "expected": {
-            "result": AntaTestStatus.FAILURE,
-            "messages": ["Active Supervisor - Flash not found", "Standby Supervisor - Flash not found"],
-        },
-    },
-    (VerifyFlashUtilization, "failure-bad-command-output"): {
-        "eos_data": [
-            {
-                "fileSystems": [
-                    {"currentFs": True, "size": 229572940, "free": 220819308, "fsType": "flash", "linuxFs": "ext4", "permission": "rw", "prefix": "flash:"},
-                ]
-            },
-            {"output": {"fileSystems": [{"prefix": "certificate:", "size": 229572940, "free": 55871824}]}},
-        ],
-        "inputs": {"max_utilization": 60, "check_peer_supervisor": True},
-        "expected": {
-            "result": AntaTestStatus.FAILURE,
-            "messages": ["Standby Supervisor - Failed to parse command output"],
-        },
-    },
-    (VerifyFlashUtilization, "failure-single-system-flash-drive-not-configured"): {
-        "eos_data": [
-            {
-                "fileSystems": [
-                    {"currentFs": False, "size": 9852540, "free": 9727696, "fsType": "flash", "permission": "rw", "prefix": "file:"},
-                    {"currentFs": True, "size": 229572940, "free": 60871824, "fsType": "flash", "linuxFs": "ext4", "permission": "rw", "prefix": "file"},
-                ]
-            },
-        ],
-        "inputs": {"max_utilization": 60},
-        "expected": {
-            "result": AntaTestStatus.FAILURE,
-            "messages": ["Flash not found"],
-        },
-    },
-    (VerifyFlashUtilization, "failure-single-system-flash-size-0"): {
-        "eos_data": [
-            {
-                "fileSystems": [
-                    {"currentFs": False, "size": 0, "free": 9727696, "fsType": "flash", "permission": "rw", "prefix": "flash:"},
-                ]
-            },
-        ],
-        "inputs": {"max_utilization": 60},
-        "expected": {
-            "result": AntaTestStatus.FAILURE,
-            "messages": ["Flash reported a size of 0"],
->>>>>>> 0f27f990
         },
     },
 }
# Copyright (c) 2023-2024 Arista Networks, Inc.
# Use of this source code is governed by the Apache License 2.0
# that can be found in the LICENSE file.
"""Tests for anta.tests.stp.py."""

from __future__ import annotations

from typing import Any

<<<<<<< HEAD
from anta.tests.stp import VerifySTPBlockedPorts, VerifySTPCounters, VerifySTPForwardingPorts, VerifySTPMode, VerifySTPRootPriority, VerifyStpTopologyChanges
from tests.lib.anta import test  # noqa: F401; pylint: disable=W0611
=======
from anta.tests.stp import VerifySTPBlockedPorts, VerifySTPCounters, VerifySTPForwardingPorts, VerifySTPMode, VerifySTPRootPriority
from tests.units.anta_tests import test
>>>>>>> 3c2c6674

DATA: list[dict[str, Any]] = [
    {
        "name": "success",
        "test": VerifySTPMode,
        "eos_data": [
            {"spanningTreeVlanInstances": {"10": {"spanningTreeVlanInstance": {"protocol": "rstp"}}}},
            {"spanningTreeVlanInstances": {"20": {"spanningTreeVlanInstance": {"protocol": "rstp"}}}},
        ],
        "inputs": {"mode": "rstp", "vlans": [10, 20]},
        "expected": {"result": "success"},
    },
    {
        "name": "failure-no-instances",
        "test": VerifySTPMode,
        "eos_data": [
            {"spanningTreeVlanInstances": {}},
            {"spanningTreeVlanInstances": {}},
        ],
        "inputs": {"mode": "rstp", "vlans": [10, 20]},
        "expected": {"result": "failure", "messages": ["STP mode 'rstp' not configured for the following VLAN(s): [10, 20]"]},
    },
    {
        "name": "failure-wrong-mode",
        "test": VerifySTPMode,
        "eos_data": [
            {"spanningTreeVlanInstances": {"10": {"spanningTreeVlanInstance": {"protocol": "mstp"}}}},
            {"spanningTreeVlanInstances": {"20": {"spanningTreeVlanInstance": {"protocol": "mstp"}}}},
        ],
        "inputs": {"mode": "rstp", "vlans": [10, 20]},
        "expected": {"result": "failure", "messages": ["Wrong STP mode configured for the following VLAN(s): [10, 20]"]},
    },
    {
        "name": "failure-both",
        "test": VerifySTPMode,
        "eos_data": [
            {"spanningTreeVlanInstances": {}},
            {"spanningTreeVlanInstances": {"20": {"spanningTreeVlanInstance": {"protocol": "mstp"}}}},
        ],
        "inputs": {"mode": "rstp", "vlans": [10, 20]},
        "expected": {
            "result": "failure",
            "messages": ["STP mode 'rstp' not configured for the following VLAN(s): [10]", "Wrong STP mode configured for the following VLAN(s): [20]"],
        },
    },
    {
        "name": "success",
        "test": VerifySTPBlockedPorts,
        "eos_data": [{"spanningTreeInstances": {}}],
        "inputs": None,
        "expected": {"result": "success"},
    },
    {
        "name": "failure",
        "test": VerifySTPBlockedPorts,
        "eos_data": [{"spanningTreeInstances": {"MST0": {"spanningTreeBlockedPorts": ["Ethernet10"]}, "MST10": {"spanningTreeBlockedPorts": ["Ethernet10"]}}}],
        "inputs": None,
        "expected": {"result": "failure", "messages": ["The following ports are blocked by STP: {'MST0': ['Ethernet10'], 'MST10': ['Ethernet10']}"]},
    },
    {
        "name": "success",
        "test": VerifySTPCounters,
        "eos_data": [{"interfaces": {"Ethernet10": {"bpduSent": 99, "bpduReceived": 0, "bpduTaggedError": 0, "bpduOtherError": 0, "bpduRateLimitCount": 0}}}],
        "inputs": None,
        "expected": {"result": "success"},
    },
    {
        "name": "failure",
        "test": VerifySTPCounters,
        "eos_data": [
            {
                "interfaces": {
                    "Ethernet10": {"bpduSent": 201, "bpduReceived": 0, "bpduTaggedError": 3, "bpduOtherError": 0, "bpduRateLimitCount": 0},
                    "Ethernet11": {"bpduSent": 99, "bpduReceived": 0, "bpduTaggedError": 0, "bpduOtherError": 6, "bpduRateLimitCount": 0},
                },
            },
        ],
        "inputs": None,
        "expected": {"result": "failure", "messages": ["The following interfaces have STP BPDU packet errors: ['Ethernet10', 'Ethernet11']"]},
    },
    {
        "name": "success",
        "test": VerifySTPForwardingPorts,
        "eos_data": [
            {
                "unmappedVlans": [],
                "topologies": {"Mst10": {"vlans": [10], "interfaces": {"Ethernet10": {"state": "forwarding"}, "MplsTrunk1": {"state": "forwarding"}}}},
            },
            {
                "unmappedVlans": [],
                "topologies": {"Mst20": {"vlans": [20], "interfaces": {"Ethernet10": {"state": "forwarding"}, "MplsTrunk1": {"state": "forwarding"}}}},
            },
        ],
        "inputs": {"vlans": [10, 20]},
        "expected": {"result": "success"},
    },
    {
        "name": "success-vlan-not-in-topology",  # Should it succeed really ? TODO - this output should be impossible
        "test": VerifySTPForwardingPorts,
        "eos_data": [
            {
                "unmappedVlans": [],
                "topologies": {"Mst10": {"vlans": [10], "interfaces": {"Ethernet10": {"state": "forwarding"}, "MplsTrunk1": {"state": "forwarding"}}}},
            },
            {
                "unmappedVlans": [],
                "topologies": {"Mst10": {"vlans": [10], "interfaces": {"Ethernet10": {"state": "forwarding"}, "MplsTrunk1": {"state": "forwarding"}}}},
            },
        ],
        "inputs": {"vlans": [10, 20]},
        "expected": {"result": "success"},
    },
    {
        "name": "failure-no-instances",
        "test": VerifySTPForwardingPorts,
        "eos_data": [{"unmappedVlans": [], "topologies": {}}, {"unmappedVlans": [], "topologies": {}}],
        "inputs": {"vlans": [10, 20]},
        "expected": {"result": "failure", "messages": ["STP instance is not configured for the following VLAN(s): [10, 20]"]},
    },
    {
        "name": "failure",
        "test": VerifySTPForwardingPorts,
        "eos_data": [
            {
                "unmappedVlans": [],
                "topologies": {"Vl10": {"vlans": [10], "interfaces": {"Ethernet10": {"state": "discarding"}, "MplsTrunk1": {"state": "forwarding"}}}},
            },
            {
                "unmappedVlans": [],
                "topologies": {"Vl20": {"vlans": [20], "interfaces": {"Ethernet10": {"state": "discarding"}, "MplsTrunk1": {"state": "forwarding"}}}},
            },
        ],
        "inputs": {"vlans": [10, 20]},
        "expected": {
            "result": "failure",
            "messages": ["The following VLAN(s) have interface(s) that are not in a forwarding state: [{'VLAN 10': ['Ethernet10']}, {'VLAN 20': ['Ethernet10']}]"],
        },
    },
    {
        "name": "success-specific-instances",
        "test": VerifySTPRootPriority,
        "eos_data": [
            {
                "instances": {
                    "VL10": {
                        "rootBridge": {
                            "priority": 32768,
                            "systemIdExtension": 10,
                            "macAddress": "00:1c:73:27:95:a2",
                            "helloTime": 2.0,
                            "maxAge": 20,
                            "forwardDelay": 15,
                        },
                    },
                    "VL20": {
                        "rootBridge": {
                            "priority": 32768,
                            "systemIdExtension": 20,
                            "macAddress": "00:1c:73:27:95:a2",
                            "helloTime": 2.0,
                            "maxAge": 20,
                            "forwardDelay": 15,
                        },
                    },
                    "VL30": {
                        "rootBridge": {
                            "priority": 32768,
                            "systemIdExtension": 30,
                            "macAddress": "00:1c:73:27:95:a2",
                            "helloTime": 2.0,
                            "maxAge": 20,
                            "forwardDelay": 15,
                        },
                    },
                },
            },
        ],
        "inputs": {"priority": 32768, "instances": [10, 20]},
        "expected": {"result": "success"},
    },
    {
        "name": "success-all-instances",
        "test": VerifySTPRootPriority,
        "eos_data": [
            {
                "instances": {
                    "VL10": {
                        "rootBridge": {
                            "priority": 32768,
                            "systemIdExtension": 10,
                            "macAddress": "00:1c:73:27:95:a2",
                            "helloTime": 2.0,
                            "maxAge": 20,
                            "forwardDelay": 15,
                        },
                    },
                    "VL20": {
                        "rootBridge": {
                            "priority": 32768,
                            "systemIdExtension": 20,
                            "macAddress": "00:1c:73:27:95:a2",
                            "helloTime": 2.0,
                            "maxAge": 20,
                            "forwardDelay": 15,
                        },
                    },
                    "VL30": {
                        "rootBridge": {
                            "priority": 32768,
                            "systemIdExtension": 30,
                            "macAddress": "00:1c:73:27:95:a2",
                            "helloTime": 2.0,
                            "maxAge": 20,
                            "forwardDelay": 15,
                        },
                    },
                },
            },
        ],
        "inputs": {"priority": 32768},
        "expected": {"result": "success"},
    },
    {
        "name": "success-MST",
        "test": VerifySTPRootPriority,
        "eos_data": [
            {
                "instances": {
                    "MST0": {
                        "rootBridge": {
                            "priority": 16384,
                            "systemIdExtension": 0,
                            "macAddress": "02:1c:73:8b:93:ac",
                            "helloTime": 2.0,
                            "maxAge": 20,
                            "forwardDelay": 15,
                        },
                    },
                },
            },
        ],
        "inputs": {"priority": 16384, "instances": [0]},
        "expected": {"result": "success"},
    },
    {
        "name": "failure-no-instances",
        "test": VerifySTPRootPriority,
        "eos_data": [
            {
                "instances": {
                    "WRONG0": {
                        "rootBridge": {
                            "priority": 16384,
                            "systemIdExtension": 0,
                            "macAddress": "02:1c:73:8b:93:ac",
                            "helloTime": 2.0,
                            "maxAge": 20,
                            "forwardDelay": 15,
                        },
                    },
                },
            },
        ],
        "inputs": {"priority": 32768, "instances": [0]},
        "expected": {"result": "failure", "messages": ["Unsupported STP instance type: WRONG0"]},
    },
    {
        "name": "failure-wrong-instance-type",
        "test": VerifySTPRootPriority,
        "eos_data": [{"instances": {}}],
        "inputs": {"priority": 32768, "instances": [10, 20]},
        "expected": {"result": "failure", "messages": ["No STP instances configured"]},
    },
    {
        "name": "failure-wrong-priority",
        "test": VerifySTPRootPriority,
        "eos_data": [
            {
                "instances": {
                    "VL10": {
                        "rootBridge": {
                            "priority": 32768,
                            "systemIdExtension": 10,
                            "macAddress": "00:1c:73:27:95:a2",
                            "helloTime": 2.0,
                            "maxAge": 20,
                            "forwardDelay": 15,
                        },
                    },
                    "VL20": {
                        "rootBridge": {
                            "priority": 8196,
                            "systemIdExtension": 20,
                            "macAddress": "00:1c:73:27:95:a2",
                            "helloTime": 2.0,
                            "maxAge": 20,
                            "forwardDelay": 15,
                        },
                    },
                    "VL30": {
                        "rootBridge": {
                            "priority": 8196,
                            "systemIdExtension": 30,
                            "macAddress": "00:1c:73:27:95:a2",
                            "helloTime": 2.0,
                            "maxAge": 20,
                            "forwardDelay": 15,
                        },
                    },
                },
            },
        ],
        "inputs": {"priority": 32768, "instances": [10, 20, 30]},
        "expected": {"result": "failure", "messages": ["The following instance(s) have the wrong STP root priority configured: ['VL20', 'VL30']"]},
    },
    {
        "name": "success",
        "test": VerifyStpTopologyChanges,
        "eos_data": [
            {
                "unmappedVlans": [],
                "topologies": {
                    "Cist": {
                        "interfaces": {
                            "Cpu": {"state": "forwarding", "numChanges": 1, "lastChange": 1723990624.735365},
                            "Port-Channel5": {"state": "forwarding", "numChanges": 1, "lastChange": 1723990624.7353542},
                        }
                    },
                    "NoStp": {
                        "interfaces": {
                            "Cpu": {"state": "forwarding", "numChanges": 1, "lastChange": 1723990624.735365},
                            "Ethernet1": {"state": "forwarding", "numChanges": 15, "lastChange": 1723990624.7353542},
                        }
                    },
                },
            },
        ],
        "inputs": {},
        "expected": {"result": "success"},
    },
    {
        "name": "failure-unstable-topology",
        "test": VerifyStpTopologyChanges,
        "eos_data": [
            {
                "unmappedVlans": [],
                "topologies": {
                    "Cist": {
                        "interfaces": {
                            "Cpu": {"state": "forwarding", "numChanges": 15, "lastChange": 1723990624.735365},
                            "Port-Channel5": {"state": "forwarding", "numChanges": 15, "lastChange": 1723990624.7353542},
                        }
                    },
                },
            },
        ],
        "inputs": {},
        "expected": {
            "result": "failure",
            "messages": [
                "The following Spanning Tree Protocol (STP) topology(s) are not configured or number of changes"
                " not within the threshold:{'topologies': {'Cist': {'Cpu': {'Number of changes': 15}, 'Port-Channel5': {'Number of changes': 15}}}}"
            ],
        },
    },
    {
        "name": "failure-topologies-not-configured",
        "test": VerifyStpTopologyChanges,
        "eos_data": [
            {"unmappedVlans": [], "topologies": {}},
        ],
        "inputs": {},
        "expected": {"result": "failure", "messages": ["None of STP topology is configured."]},
    },
]<|MERGE_RESOLUTION|>--- conflicted
+++ resolved
@@ -7,13 +7,8 @@
 
 from typing import Any
 
-<<<<<<< HEAD
 from anta.tests.stp import VerifySTPBlockedPorts, VerifySTPCounters, VerifySTPForwardingPorts, VerifySTPMode, VerifySTPRootPriority, VerifyStpTopologyChanges
-from tests.lib.anta import test  # noqa: F401; pylint: disable=W0611
-=======
-from anta.tests.stp import VerifySTPBlockedPorts, VerifySTPCounters, VerifySTPForwardingPorts, VerifySTPMode, VerifySTPRootPriority
-from tests.units.anta_tests import test
->>>>>>> 3c2c6674
+from tests.lib.anta import test
 
 DATA: list[dict[str, Any]] = [
     {

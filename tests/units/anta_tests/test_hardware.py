--- conflicted
+++ resolved
@@ -2451,7 +2451,85 @@
             ],
         },
     },
-<<<<<<< HEAD
+    (VerifyAbsenceOfLinecards, "success"): {
+        "eos_data": [
+            {
+                "cardSlots": {
+                    "Fabric1": {
+                        "modelName": "7812R3-FM",
+                        "serialNum": "VITTHAL0104A",
+                    },
+                    "Fabric2": {
+                        "modelName": "7812R3-FM",
+                        "serialNum": "VITTHAL0104B",
+                    },
+                    "Supervisor1": {
+                        "modelName": "DCS-7816-SUP",
+                        "serialNum": "VITTHAL0104C",
+                    },
+                    "Supervisor2": {
+                        "modelName": "DCS-7816-SUP",
+                        "serialNum": "VITTHAL0104D",
+                    },
+                    "Linecard3": {
+                        "modelName": "7800R3A-36D-LC",
+                        "serialNum": "VITTHAL0104E",
+                    },
+                    "Linecard4": {
+                        "modelName": "7800R3A-36D-LC",
+                        "serialNum": "VITTHAL0104F",
+                    },
+                    "Linecard5": {
+                        "modelName": "7800R3A-36D-LC",
+                        "serialNum": "VITTHAL0104G",
+                    },
+                },
+            }
+        ],
+        "inputs": {"serial_numbers": ["FGN23450CW1"]},
+        "expected": {"result": AntaTestStatus.SUCCESS},
+    },
+    (VerifyAbsenceOfLinecards, "failure"): {
+        "eos_data": [
+            {
+                "cardSlots": {
+                    "Fabric1": {
+                        "modelName": "7812R3-FM",
+                        "serialNum": "VITTHAL0104A",
+                    },
+                    "Fabric2": {
+                        "modelName": "7812R3-FM",
+                        "serialNum": "VITTHAL0104B",
+                    },
+                    "Supervisor1": {
+                        "modelName": "DCS-7816-SUP",
+                        "serialNum": "VITTHAL0104C",
+                    },
+                    "Supervisor2": {
+                        "modelName": "DCS-7816-SUP",
+                        "serialNum": "VITTHAL0104D",
+                    },
+                    "Linecard3": {
+                        "modelName": "7800R3A-36D-LC",
+                        "serialNum": "VITTHAL0104E",
+                    },
+                    "Linecard4": {
+                        "modelName": "7800R3A-36D-LC",
+                        "serialNum": "VITTHAL0104F",
+                    },
+                    "Linecard5": {
+                        "modelName": "7800R3A-36D-LC",
+                        "serialNum": "VITTHAL0104G",
+                    },
+                },
+            }
+        ],
+        "inputs": {"serial_numbers": ["VITTHAL0104E", "VITTHAL0104C", "VITTHAL0104A"]},
+        "expected": {
+            "result": AntaTestStatus.FAILURE,
+            "messages": ["Decommissioned linecards found in inventory: VITTHAL0104A, VITTHAL0104C, VITTHAL0104E"],
+        },
+    },
     (VerifyInventory, "success"): {
         "eos_data": [
             {
@@ -2871,85 +2949,6 @@
                 "Linecard slot: Linecard3 - Not inserted",
                 "Supervisor slot: Supervisor1 - Not inserted",
             ],
-=======
-    (VerifyAbsenceOfLinecards, "success"): {
-        "eos_data": [
-            {
-                "cardSlots": {
-                    "Fabric1": {
-                        "modelName": "7812R3-FM",
-                        "serialNum": "VITTHAL0104A",
-                    },
-                    "Fabric2": {
-                        "modelName": "7812R3-FM",
-                        "serialNum": "VITTHAL0104B",
-                    },
-                    "Supervisor1": {
-                        "modelName": "DCS-7816-SUP",
-                        "serialNum": "VITTHAL0104C",
-                    },
-                    "Supervisor2": {
-                        "modelName": "DCS-7816-SUP",
-                        "serialNum": "VITTHAL0104D",
-                    },
-                    "Linecard3": {
-                        "modelName": "7800R3A-36D-LC",
-                        "serialNum": "VITTHAL0104E",
-                    },
-                    "Linecard4": {
-                        "modelName": "7800R3A-36D-LC",
-                        "serialNum": "VITTHAL0104F",
-                    },
-                    "Linecard5": {
-                        "modelName": "7800R3A-36D-LC",
-                        "serialNum": "VITTHAL0104G",
-                    },
-                },
-            }
-        ],
-        "inputs": {"serial_numbers": ["FGN23450CW1"]},
-        "expected": {"result": AntaTestStatus.SUCCESS},
-    },
-    (VerifyAbsenceOfLinecards, "failure"): {
-        "eos_data": [
-            {
-                "cardSlots": {
-                    "Fabric1": {
-                        "modelName": "7812R3-FM",
-                        "serialNum": "VITTHAL0104A",
-                    },
-                    "Fabric2": {
-                        "modelName": "7812R3-FM",
-                        "serialNum": "VITTHAL0104B",
-                    },
-                    "Supervisor1": {
-                        "modelName": "DCS-7816-SUP",
-                        "serialNum": "VITTHAL0104C",
-                    },
-                    "Supervisor2": {
-                        "modelName": "DCS-7816-SUP",
-                        "serialNum": "VITTHAL0104D",
-                    },
-                    "Linecard3": {
-                        "modelName": "7800R3A-36D-LC",
-                        "serialNum": "VITTHAL0104E",
-                    },
-                    "Linecard4": {
-                        "modelName": "7800R3A-36D-LC",
-                        "serialNum": "VITTHAL0104F",
-                    },
-                    "Linecard5": {
-                        "modelName": "7800R3A-36D-LC",
-                        "serialNum": "VITTHAL0104G",
-                    },
-                },
-            }
-        ],
-        "inputs": {"serial_numbers": ["VITTHAL0104E", "VITTHAL0104C", "VITTHAL0104A"]},
-        "expected": {
-            "result": AntaTestStatus.FAILURE,
-            "messages": ["Decommissioned linecards found in inventory: VITTHAL0104A, VITTHAL0104C, VITTHAL0104E"],
->>>>>>> fa2bbe94
         },
     },
 }
# Copyright (c) 2023-2024 Arista Networks, Inc.
# Use of this source code is governed by the Apache License 2.0
# that can be found in the LICENSE file.
"""Tests for anta.tests.routing.generic.py."""

from __future__ import annotations

import sys
from typing import Any

<<<<<<< HEAD
from anta.tests.routing.generic import VerifyRouteEntry, VerifyRoutingProtocolModel, VerifyRoutingTableEntry, VerifyRoutingTableSize
=======
import pytest
from pydantic import ValidationError

from anta.tests.routing.generic import VerifyRoutingProtocolModel, VerifyRoutingTableEntry, VerifyRoutingTableSize
>>>>>>> 2214ff05
from tests.units.anta_tests import test

DATA: list[dict[str, Any]] = [
    {
        "name": "success",
        "test": VerifyRoutingProtocolModel,
        "eos_data": [{"vrfs": {"default": {}}, "protoModelStatus": {"configuredProtoModel": "multi-agent", "operatingProtoModel": "multi-agent"}}],
        "inputs": {"model": "multi-agent"},
        "expected": {"result": "success"},
    },
    {
        "name": "failure-wrong-configured-model",
        "test": VerifyRoutingProtocolModel,
        "eos_data": [{"vrfs": {"default": {}}, "protoModelStatus": {"configuredProtoModel": "ribd", "operatingProtoModel": "ribd"}}],
        "inputs": {"model": "multi-agent"},
        "expected": {"result": "failure", "messages": ["routing model is misconfigured: configured: ribd - operating: ribd - expected: multi-agent"]},
    },
    {
        "name": "failure-mismatch-operating-model",
        "test": VerifyRoutingProtocolModel,
        "eos_data": [{"vrfs": {"default": {}}, "protoModelStatus": {"configuredProtoModel": "multi-agent", "operatingProtoModel": "ribd"}}],
        "inputs": {"model": "multi-agent"},
        "expected": {"result": "failure", "messages": ["routing model is misconfigured: configured: multi-agent - operating: ribd - expected: multi-agent"]},
    },
    {
        "name": "success",
        "test": VerifyRoutingTableSize,
        "eos_data": [
            {
                "vrfs": {
                    "default": {
                        # Output truncated
                        "maskLen": {"8": 2},
                        "totalRoutes": 123,
                    },
                },
            },
        ],
        "inputs": {"minimum": 42, "maximum": 666},
        "expected": {"result": "success"},
    },
    {
        "name": "failure",
        "test": VerifyRoutingTableSize,
        "eos_data": [
            {
                "vrfs": {
                    "default": {
                        # Output truncated
                        "maskLen": {"8": 2},
                        "totalRoutes": 1000,
                    },
                },
            },
        ],
        "inputs": {"minimum": 42, "maximum": 666},
        "expected": {"result": "failure", "messages": ["routing-table has 1000 routes and not between min (42) and maximum (666)"]},
    },
    {
        "name": "success",
        "test": VerifyRoutingTableEntry,
        "eos_data": [
            {
                "vrfs": {
                    "default": {
                        "routingDisabled": False,
                        "allRoutesProgrammedHardware": True,
                        "allRoutesProgrammedKernel": True,
                        "defaultRouteState": "notSet",
                        "routes": {
                            "10.1.0.1/32": {
                                "hardwareProgrammed": True,
                                "routeType": "eBGP",
                                "routeLeaked": False,
                                "kernelProgrammed": True,
                                "routeAction": "forward",
                                "directlyConnected": False,
                                "preference": 20,
                                "metric": 0,
                                "vias": [{"nexthopAddr": "10.1.255.4", "interface": "Ethernet1"}],
                            },
                        },
                    },
                },
            },
            {
                "vrfs": {
                    "default": {
                        "routingDisabled": False,
                        "allRoutesProgrammedHardware": True,
                        "allRoutesProgrammedKernel": True,
                        "defaultRouteState": "notSet",
                        "routes": {
                            "10.1.0.2/32": {
                                "hardwareProgrammed": True,
                                "routeType": "eBGP",
                                "routeLeaked": False,
                                "kernelProgrammed": True,
                                "routeAction": "forward",
                                "directlyConnected": False,
                                "preference": 20,
                                "metric": 0,
                                "vias": [{"nexthopAddr": "10.1.255.6", "interface": "Ethernet2"}],
                            },
                        },
                    },
                },
            },
        ],
        "inputs": {"vrf": "default", "routes": ["10.1.0.1", "10.1.0.2"]},
        "expected": {"result": "success"},
    },
    {
        "name": "success-collect-all",
        "test": VerifyRoutingTableEntry,
        "eos_data": [
            {
                "vrfs": {
                    "default": {
                        "routingDisabled": False,
                        "allRoutesProgrammedHardware": True,
                        "allRoutesProgrammedKernel": True,
                        "defaultRouteState": "notSet",
                        "routes": {
                            "10.1.0.1/32": {
                                "hardwareProgrammed": True,
                                "routeType": "eBGP",
                                "routeLeaked": False,
                                "kernelProgrammed": True,
                                "routeAction": "forward",
                                "directlyConnected": False,
                                "preference": 20,
                                "metric": 0,
                                "vias": [{"nexthopAddr": "10.1.255.4", "interface": "Ethernet1"}],
                            },
                            "10.1.0.2/32": {
                                "hardwareProgrammed": True,
                                "routeType": "eBGP",
                                "routeLeaked": False,
                                "kernelProgrammed": True,
                                "routeAction": "forward",
                                "directlyConnected": False,
                                "preference": 20,
                                "metric": 0,
                                "vias": [{"nexthopAddr": "10.1.255.6", "interface": "Ethernet2"}],
                            },
                        },
                    },
                },
            },
        ],
        "inputs": {"vrf": "default", "routes": ["10.1.0.1", "10.1.0.2"], "collect": "all"},
        "expected": {"result": "success"},
    },
    {
        "name": "failure-missing-route",
        "test": VerifyRoutingTableEntry,
        "eos_data": [
            {
                "vrfs": {
                    "default": {
                        "routingDisabled": False,
                        "allRoutesProgrammedHardware": True,
                        "allRoutesProgrammedKernel": True,
                        "defaultRouteState": "notSet",
                        "routes": {},
                    },
                },
            },
            {
                "vrfs": {
                    "default": {
                        "routingDisabled": False,
                        "allRoutesProgrammedHardware": True,
                        "allRoutesProgrammedKernel": True,
                        "defaultRouteState": "notSet",
                        "routes": {
                            "10.1.0.2/32": {
                                "hardwareProgrammed": True,
                                "routeType": "eBGP",
                                "routeLeaked": False,
                                "kernelProgrammed": True,
                                "routeAction": "forward",
                                "directlyConnected": False,
                                "preference": 20,
                                "metric": 0,
                                "vias": [{"nexthopAddr": "10.1.255.6", "interface": "Ethernet2"}],
                            },
                        },
                    },
                },
            },
        ],
        "inputs": {"vrf": "default", "routes": ["10.1.0.1", "10.1.0.2"]},
        "expected": {"result": "failure", "messages": ["The following route(s) are missing from the routing table of VRF default: ['10.1.0.1']"]},
    },
    {
        "name": "failure-wrong-route",
        "test": VerifyRoutingTableEntry,
        "eos_data": [
            {
                "vrfs": {
                    "default": {
                        "routingDisabled": False,
                        "allRoutesProgrammedHardware": True,
                        "allRoutesProgrammedKernel": True,
                        "defaultRouteState": "notSet",
                        "routes": {
                            "10.1.0.1/32": {
                                "hardwareProgrammed": True,
                                "routeType": "eBGP",
                                "routeLeaked": False,
                                "kernelProgrammed": True,
                                "routeAction": "forward",
                                "directlyConnected": False,
                                "preference": 20,
                                "metric": 0,
                                "vias": [{"nexthopAddr": "10.1.255.4", "interface": "Ethernet1"}],
                            },
                        },
                    },
                },
            },
            {
                "vrfs": {
                    "default": {
                        "routingDisabled": False,
                        "allRoutesProgrammedHardware": True,
                        "allRoutesProgrammedKernel": True,
                        "defaultRouteState": "notSet",
                        "routes": {
                            "10.1.0.55/32": {
                                "hardwareProgrammed": True,
                                "routeType": "eBGP",
                                "routeLeaked": False,
                                "kernelProgrammed": True,
                                "routeAction": "forward",
                                "directlyConnected": False,
                                "preference": 20,
                                "metric": 0,
                                "vias": [{"nexthopAddr": "10.1.255.6", "interface": "Ethernet2"}],
                            },
                        },
                    },
                },
            },
        ],
        "inputs": {"vrf": "default", "routes": ["10.1.0.1", "10.1.0.2"]},
        "expected": {"result": "failure", "messages": ["The following route(s) are missing from the routing table of VRF default: ['10.1.0.2']"]},
    },
    {
        "name": "failure-wrong-route-collect-all",
        "test": VerifyRoutingTableEntry,
        "eos_data": [
            {
                "vrfs": {
                    "default": {
                        "routingDisabled": False,
                        "allRoutesProgrammedHardware": True,
                        "allRoutesProgrammedKernel": True,
                        "defaultRouteState": "notSet",
                        "routes": {
                            "10.1.0.1/32": {
                                "hardwareProgrammed": True,
                                "routeType": "eBGP",
                                "routeLeaked": False,
                                "kernelProgrammed": True,
                                "routeAction": "forward",
                                "directlyConnected": False,
                                "preference": 20,
                                "metric": 0,
                                "vias": [{"nexthopAddr": "10.1.255.4", "interface": "Ethernet1"}],
                            },
                            "10.1.0.55/32": {
                                "hardwareProgrammed": True,
                                "routeType": "eBGP",
                                "routeLeaked": False,
                                "kernelProgrammed": True,
                                "routeAction": "forward",
                                "directlyConnected": False,
                                "preference": 20,
                                "metric": 0,
                                "vias": [{"nexthopAddr": "10.1.255.6", "interface": "Ethernet2"}],
                            },
                        },
                    },
                },
            },
        ],
        "inputs": {"vrf": "default", "routes": ["10.1.0.1", "10.1.0.2"], "collect": "all"},
        "expected": {"result": "failure", "messages": ["The following route(s) are missing from the routing table of VRF default: ['10.1.0.2']"]},
    },
<<<<<<< HEAD
    {
        "name": "collect-input-error",
        "test": VerifyRoutingTableEntry,
        "eos_data": {},
        "inputs": {"vrf": "default", "routes": ["10.1.0.1", "10.1.0.2"], "collect": "not-valid"},
        "expected": {"result": "error", "messages": ["Inputs are not valid"]},
    },
    {
        "name": "success",
        "test": VerifyRouteEntry,
        "eos_data": [
            {
                "vrfs": {
                    "default": {
                        "routes": {
                            "10.10.0.1/32": {
                                "vias": [{"nexthopAddr": "10.100.0.8", "interface": "Ethernet1"}, {"nexthopAddr": "10.100.0.10", "interface": "Ethernet2"}],
                            }
                        }
                    }
                }
            },
            {
                "vrfs": {
                    "MGMT": {
                        "routes": {
                            "10.100.0.128/31": {
                                "vias": [{"nexthopAddr": "10.100.0.8", "interface": "Ethernet1"}, {"nexthopAddr": "10.100.0.10", "interface": "Ethernet2"}],
                            }
                        }
                    }
                }
            },
        ],
        "inputs": {
            "route_entries": [
                {"prefix": "10.10.0.1/32", "vrf": "default", "strict": True, "nexthops": ["10.100.0.8", "10.100.0.10"]},
                {"prefix": "10.100.0.128/31", "vrf": "MGMT", "strict": True, "nexthops": ["10.100.0.8", "10.100.0.10"]},
            ]
        },
        "expected": {"result": "success"},
    },
    {
        "name": "failure-not-configured",
        "test": VerifyRouteEntry,
        "eos_data": [
            {"vrfs": {"default": {"routes": {}}}},
            {"vrfs": {"MGMT": {"routes": {}}}},
        ],
        "inputs": {
            "route_entries": [
                {"prefix": "10.10.0.1/32", "vrf": "default", "strict": True, "nexthops": ["10.100.0.8", "10.100.0.10"]},
                {"prefix": "10.100.0.128/31", "vrf": "MGMT", "strict": True, "nexthops": ["10.100.0.8", "10.100.0.10"]},
            ]
        },
        "expected": {
            "result": "failure",
            "messages": [
                "Following route entry(s) or nexthop path(s) not found or not correct:\n"
                "{'10.10.0.1/32': {'default': 'Not configured'}, '10.100.0.128/31': {'MGMT': 'Not configured'}}"
            ],
        },
    },
    {
        "name": "failure-strict-failed",
        "test": VerifyRouteEntry,
        "eos_data": [
            {
                "vrfs": {
                    "default": {
                        "routes": {
                            "10.10.0.1/32": {
                                "vias": [{"nexthopAddr": "10.100.0.8", "interface": "Ethernet1"}, {"nexthopAddr": "10.100.0.10", "interface": "Ethernet2"}],
                            }
                        }
                    }
                }
            },
            {
                "vrfs": {
                    "MGMT": {
                        "routes": {
                            "10.100.0.128/31": {
                                "vias": [{"nexthopAddr": "10.100.0.8", "interface": "Ethernet1"}, {"nexthopAddr": "10.100.0.10", "interface": "Ethernet2"}],
                            }
                        }
                    }
                }
            },
        ],
        "inputs": {
            "route_entries": [
                {"prefix": "10.10.0.1/32", "vrf": "default", "strict": True, "nexthops": ["10.100.0.8", "10.100.0.10", "10.100.0.11"]},
                {"prefix": "10.100.0.128/31", "vrf": "MGMT", "strict": True, "nexthops": ["10.100.0.8", "10.100.0.10", "10.100.0.11"]},
            ]
        },
        "expected": {
            "result": "failure",
            "messages": [
                "Following route entry(s) or nexthop path(s) not found or not correct:\n"
                "{'10.10.0.1/32': {'default': 'Expected only `10.100.0.8, 10.100.0.10, 10.100.0.11` nexthops should be listed but "
                "found `10.100.0.8, 10.100.0.10` instead.'}, '10.100.0.128/31': {'MGMT': 'Expected only `10.100.0.8, 10.100.0.10, "
                "10.100.0.11` nexthops should be listed but found `10.100.0.8, 10.100.0.10` instead.'}}"
            ],
        },
    },
]
=======
]


class TestVerifyRoutingTableSizeInputs:
    """Test anta.tests.routing.generic.VerifyRoutingTableSize.Input."""

    @pytest.mark.parametrize(
        ("minimum", "maximum"),
        [
            pytest.param(0, 0, id="zero"),
            pytest.param(1, 2, id="1<2"),
            pytest.param(0, sys.maxsize, id="max"),
        ],
    )
    def test_valid(self, minimum: int, maximum: int) -> None:
        """Test VerifyRoutingTableSize valid inputs."""
        VerifyRoutingTableSize.Input(minimum=minimum, maximum=maximum)

    @pytest.mark.parametrize(
        ("minimum", "maximum"),
        [
            pytest.param(-2, -1, id="negative"),
            pytest.param(2, 1, id="2<1"),
            pytest.param(sys.maxsize, 0, id="max"),
        ],
    )
    def test_invalid(self, minimum: int, maximum: int) -> None:
        """Test VerifyRoutingTableSize invalid inputs."""
        with pytest.raises(ValidationError):
            VerifyRoutingTableSize.Input(minimum=minimum, maximum=maximum)
>>>>>>> 2214ff05
<|MERGE_RESOLUTION|>--- conflicted
+++ resolved
@@ -8,14 +8,10 @@
 import sys
 from typing import Any
 
-<<<<<<< HEAD
-from anta.tests.routing.generic import VerifyRouteEntry, VerifyRoutingProtocolModel, VerifyRoutingTableEntry, VerifyRoutingTableSize
-=======
 import pytest
 from pydantic import ValidationError
 
-from anta.tests.routing.generic import VerifyRoutingProtocolModel, VerifyRoutingTableEntry, VerifyRoutingTableSize
->>>>>>> 2214ff05
+from anta.tests.routing.generic import VerifyRouteEntry, VerifyRoutingProtocolModel, VerifyRoutingTableEntry, VerifyRoutingTableSize
 from tests.units.anta_tests import test
 
 DATA: list[dict[str, Any]] = [
@@ -308,7 +304,6 @@
         "inputs": {"vrf": "default", "routes": ["10.1.0.1", "10.1.0.2"], "collect": "all"},
         "expected": {"result": "failure", "messages": ["The following route(s) are missing from the routing table of VRF default: ['10.1.0.2']"]},
     },
-<<<<<<< HEAD
     {
         "name": "collect-input-error",
         "test": VerifyRoutingTableEntry,
@@ -416,8 +411,6 @@
         },
     },
 ]
-=======
-]
 
 
 class TestVerifyRoutingTableSizeInputs:
@@ -446,5 +439,4 @@
     def test_invalid(self, minimum: int, maximum: int) -> None:
         """Test VerifyRoutingTableSize invalid inputs."""
         with pytest.raises(ValidationError):
-            VerifyRoutingTableSize.Input(minimum=minimum, maximum=maximum)
->>>>>>> 2214ff05
+            VerifyRoutingTableSize.Input(minimum=minimum, maximum=maximum)
--- conflicted
+++ resolved
@@ -11,11 +11,7 @@
 import pytest
 from pydantic import ValidationError
 
-<<<<<<< HEAD
 from anta.models import AntaTest
-from anta.tests.routing.generic import VerifyIPv4RouteNextHops, VerifyIPv4RouteType, VerifyRoutingProtocolModel, VerifyRoutingTableEntry, VerifyRoutingTableSize
-from tests.units.anta_tests import AntaUnitTest, test
-=======
 from anta.tests.routing.generic import (
     VerifyIPv4RouteNextHops,
     VerifyIPv4RouteType,
@@ -24,8 +20,7 @@
     VerifyRoutingTableEntry,
     VerifyRoutingTableSize,
 )
-from tests.units.anta_tests import test
->>>>>>> 0231fa61
+from tests.units.anta_tests import AntaUnitTest, test
 
 if sys.version_info >= (3, 10):
     from typing import TypeAlias
@@ -434,8 +429,8 @@
         "expected": {
             "result": "failure",
             "messages": [
-                "Prefix: 10.10.0.1/32 VRF: default - List of next-hops not matching - Expected: 10.100.0.10, 10.100.0.11, 10.100.0.8 "
-                "Actual: 10.100.0.10, 10.100.0.8",
+                "Prefix: 10.10.0.1/32 VRF: default - List of next-hops not matching - "
+                "Expected: 10.100.0.10, 10.100.0.11, 10.100.0.8 Actual: 10.100.0.10, 10.100.0.8",
                 "Prefix: 10.100.0.128/31 VRF: MGMT - List of next-hops not matching - Expected: 10.100.0.10, 10.100.0.8 Actual: 10.100.0.11, 10.100.0.8",
             ],
         },
@@ -475,12 +470,7 @@
             ],
         },
     },
-<<<<<<< HEAD
-}
-=======
-    {
-        "name": "success-routing-enablement",
-        "test": VerifyRoutingStatus,
+    (VerifyRoutingStatus, "success-routing-enablement"): {
         "eos_data": [
             {
                 "v4RoutingEnabled": True,
@@ -492,13 +482,9 @@
             }
         ],
         "inputs": {"ipv4_unicast": True, "ipv6_unicast": True, "ipv6_interfaces": True},
-        "expected": {
-            "result": "success",
-        },
-    },
-    {
-        "name": "success-routing-disable-all",
-        "test": VerifyRoutingStatus,
+        "expected": {"result": "success"},
+    },
+    (VerifyRoutingStatus, "success-routing-disable-all"): {
         "eos_data": [
             {
                 "v4RoutingEnabled": False,
@@ -509,13 +495,9 @@
             }
         ],
         "inputs": None,
-        "expected": {
-            "result": "success",
-        },
-    },
-    {
-        "name": "failure-ip-multicastrouting-enablement",
-        "test": VerifyRoutingStatus,
+        "expected": {"result": "success"},
+    },
+    (VerifyRoutingStatus, "failure-ip-multicastrouting-enablement"): {
         "eos_data": [
             {
                 "v4RoutingEnabled": False,
@@ -534,9 +516,7 @@
             ],
         },
     },
-    {
-        "name": "failure-ip-routing-enablement",
-        "test": VerifyRoutingStatus,
+    (VerifyRoutingStatus, "failure-ip-routing-enablement"): {
         "eos_data": [
             {
                 "v4RoutingEnabled": False,
@@ -557,9 +537,7 @@
             ],
         },
     },
-    {
-        "name": "failure-ipv6-interface-routing-enablement",
-        "test": VerifyRoutingStatus,
+    (VerifyRoutingStatus, "failure-ipv6-interface-routing-enablement"): {
         "eos_data": [
             {
                 "v4RoutingEnabled": True,
@@ -570,13 +548,9 @@
             }
         ],
         "inputs": {"ipv4_unicast": True, "ipv6_unicast": True, "ipv6_interfaces": True},
-        "expected": {
-            "result": "failure",
-            "messages": ["IPv6 interfaces routing enabled status mismatch - Expected: True Actual: False"],
-        },
-    },
-]
->>>>>>> 0231fa61
+        "expected": {"result": "failure", "messages": ["IPv6 interfaces routing enabled status mismatch - Expected: True Actual: False"]},
+    },
+}
 
 
 class TestVerifyRoutingTableSizeInputs:

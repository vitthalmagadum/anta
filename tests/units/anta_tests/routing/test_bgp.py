# Copyright (c) 2023-2025 Arista Networks, Inc.
# Use of this source code is governed by the Apache License 2.0
# that can be found in the LICENSE file.
"""Tests for anta.tests.routing.bgp.py."""

# pylint: disable=C0302
from __future__ import annotations

from typing import TYPE_CHECKING, Any

import pytest

from anta.input_models.routing.bgp import BgpAddressFamily
from anta.tests.routing.bgp import (
    VerifyBGPAdvCommunities,
    VerifyBGPExchangedRoutes,
    VerifyBGPPeerASNCap,
    VerifyBGPPeerCount,
    VerifyBGPPeerDropStats,
    VerifyBGPPeerGroup,
    VerifyBGPPeerMD5Auth,
    VerifyBGPPeerMPCaps,
    VerifyBGPPeerPrefixes,
    VerifyBGPPeerRouteLimit,
    VerifyBGPPeerRouteRefreshCap,
    VerifyBGPPeerSession,
    VerifyBGPPeerSessionRibd,
    VerifyBGPPeersHealth,
    VerifyBGPPeersHealthRibd,
    VerifyBGPPeerUpdateErrors,
    VerifyBgpRouteMaps,
    VerifyBGPSpecificPeers,
    VerifyBGPTimers,
    VerifyEVPNType2Route,
    _check_bgp_neighbor_capability,
)
from tests.units.anta_tests import test


@pytest.mark.parametrize(
    ("input_dict", "expected"),
    [
        pytest.param({"advertised": True, "received": True, "enabled": True}, True, id="all True"),
        pytest.param({"advertised": False, "received": True, "enabled": True}, False, id="advertised False"),
        pytest.param({"advertised": True, "received": False, "enabled": True}, False, id="received False"),
        pytest.param({"advertised": True, "received": True, "enabled": False}, False, id="enabled False"),
        pytest.param({"advertised": True, "received": True}, False, id="missing enabled"),
        pytest.param({}, False),
    ],
)
def test_check_bgp_neighbor_capability(input_dict: dict[str, bool], expected: bool) -> None:
    """Test check_bgp_neighbor_capability."""
    assert _check_bgp_neighbor_capability(input_dict) == expected


DATA: list[dict[str, Any]] = [
    {
        "name": "success",
        "test": VerifyBGPPeerCount,
        "eos_data": [
            {
                "vrfs": {
                    "default": {
                        "vrf": "default",
                        "routerId": "10.1.0.3",
                        "asn": "65120",
                        "peers": {
                            "10.1.0.1": {
                                "peerState": "Idle",
                                "peerAsn": "65100",
                                "ipv4Unicast": {"afiSafiState": "advertised", "nlrisReceived": 0, "nlrisAccepted": 0},
                                "l2VpnEvpn": {"afiSafiState": "negotiated", "nlrisReceived": 42, "nlrisAccepted": 42},
                            },
                            "10.1.0.2": {
                                "peerState": "Idle",
                                "peerAsn": "65100",
                                "ipv4Unicast": {"afiSafiState": "advertised", "nlrisReceived": 0, "nlrisAccepted": 0},
                                "l2VpnEvpn": {"afiSafiState": "negotiated", "nlrisReceived": 42, "nlrisAccepted": 42},
                            },
                        },
                    },
                    "DEV": {
                        "vrf": "DEV",
                        "routerId": "10.1.0.3",
                        "asn": "65120",
                        "peers": {
                            "10.1.254.1": {
                                "peerState": "Idle",
                                "peerAsn": "65120",
                                "ipv4Unicast": {"afiSafiState": "negotiated", "nlrisReceived": 4, "nlrisAccepted": 4},
                            }
                        },
                    },
                }
            },
        ],
        "inputs": {
            "address_families": [
                {"afi": "evpn", "num_peers": 2},
                {"afi": "ipv4", "safi": "unicast", "vrf": "default", "num_peers": 2},
                {"afi": "ipv4", "safi": "unicast", "vrf": "DEV", "num_peers": 1},
            ]
        },
        "expected": {"result": "success"},
    },
    {
        "name": "success-peer-state-check-true",
        "test": VerifyBGPPeerCount,
        "eos_data": [
            {
                "vrfs": {
                    "default": {
                        "vrf": "default",
                        "routerId": "10.1.0.3",
                        "asn": "65120",
                        "peers": {
                            "10.1.0.1": {
                                "peerState": "Established",
                                "peerAsn": "65100",
                                "ipv4MplsVpn": {"afiSafiState": "advertised", "nlrisReceived": 0, "nlrisAccepted": 0},
                                "l2VpnEvpn": {"afiSafiState": "negotiated", "nlrisReceived": 42, "nlrisAccepted": 42},
                            },
                            "10.1.0.2": {
                                "peerState": "Established",
                                "peerAsn": "65100",
                                "ipv4MplsVpn": {"afiSafiState": "advertised", "nlrisReceived": 0, "nlrisAccepted": 0},
                                "l2VpnEvpn": {"afiSafiState": "negotiated", "nlrisReceived": 42, "nlrisAccepted": 42},
                            },
                            "10.1.254.1": {
                                "peerState": "Established",
                                "peerAsn": "65120",
                                "ipv4Unicast": {"afiSafiState": "negotiated", "nlrisReceived": 17, "nlrisAccepted": 17},
                            },
                            "10.1.255.0": {
                                "peerState": "Established",
                                "peerAsn": "65100",
                                "ipv4Unicast": {"afiSafiState": "negotiated", "nlrisReceived": 14, "nlrisAccepted": 14},
                            },
                            "10.1.255.2": {
                                "peerState": "Established",
                                "peerAsn": "65100",
                                "ipv4Unicast": {"afiSafiState": "negotiated", "nlrisReceived": 14, "nlrisAccepted": 14},
                            },
                        },
                    },
                    "DEV": {
                        "vrf": "DEV",
                        "routerId": "10.1.0.3",
                        "asn": "65120",
                        "peers": {
                            "10.1.254.1": {
                                "peerState": "Established",
                                "peerAsn": "65120",
                                "ipv4Unicast": {"afiSafiState": "negotiated", "nlrisReceived": 4, "nlrisAccepted": 4},
                            }
                        },
                    },
                }
            },
        ],
        "inputs": {
            "address_families": [
                {"afi": "evpn", "num_peers": 2, "check_peer_state": True},
                {"afi": "ipv4", "safi": "unicast", "vrf": "default", "num_peers": 3, "check_peer_state": True},
                {"afi": "ipv4", "safi": "unicast", "vrf": "DEV", "num_peers": 1, "check_peer_state": True},
            ]
        },
        "expected": {"result": "success"},
    },
    {
        "name": "failure-vrf-not-configured",
        "test": VerifyBGPPeerCount,
        "eos_data": [
            {
                "vrfs": {
                    "default": {
                        "vrf": "default",
                        "routerId": "10.1.0.3",
                        "asn": "65120",
                        "peers": {
                            "10.1.0.1": {
                                "peerState": "Established",
                                "peerAsn": "65100",
                                "ipv4MplsVpn": {"afiSafiState": "advertised", "nlrisReceived": 0, "nlrisAccepted": 0},
                                "l2VpnEvpn": {"afiSafiState": "negotiated", "nlrisReceived": 42, "nlrisAccepted": 42},
                            },
                            "10.1.0.2": {
                                "peerState": "Established",
                                "peerAsn": "65100",
                                "ipv4MplsVpn": {"afiSafiState": "advertised", "nlrisReceived": 0, "nlrisAccepted": 0},
                                "l2VpnEvpn": {"afiSafiState": "negotiated", "nlrisReceived": 42, "nlrisAccepted": 42},
                            },
                            "10.1.254.1": {
                                "peerState": "Established",
                                "peerAsn": "65120",
                                "ipv4Unicast": {"afiSafiState": "negotiated", "nlrisReceived": 17, "nlrisAccepted": 17},
                            },
                            "10.1.255.0": {
                                "peerState": "Established",
                                "peerAsn": "65100",
                                "ipv4Unicast": {"afiSafiState": "negotiated", "nlrisReceived": 14, "nlrisAccepted": 14},
                            },
                            "10.1.255.2": {
                                "peerState": "Established",
                                "peerAsn": "65100",
                                "ipv4Unicast": {"afiSafiState": "negotiated", "nlrisReceived": 14, "nlrisAccepted": 14},
                            },
                        },
                    },
                    "DEV": {
                        "vrf": "DEV",
                        "routerId": "10.1.0.3",
                        "asn": "65120",
                        "peers": {
                            "10.1.254.1": {
                                "peerState": "Established",
                                "peerAsn": "65120",
                                "ipv4Unicast": {"afiSafiState": "negotiated", "nlrisReceived": 4, "nlrisAccepted": 4},
                            }
                        },
                    },
                }
            },
        ],
        "inputs": {
            "address_families": [
                {"afi": "evpn", "num_peers": 2, "check_peer_state": True},
                {"afi": "ipv4", "safi": "unicast", "vrf": "default", "num_peers": 3, "check_peer_state": True},
                {"afi": "ipv4", "safi": "unicast", "vrf": "PROD", "num_peers": 2, "check_peer_state": True},
            ]
        },
        "expected": {
            "result": "failure",
            "messages": [
                "AFI: ipv4 SAFI: unicast VRF: PROD - VRF not configured",
            ],
        },
    },
    {
        "name": "failure-peer-state-check-true",
        "test": VerifyBGPPeerCount,
        "eos_data": [
            {
                "vrfs": {
                    "default": {
                        "vrf": "default",
                        "routerId": "10.1.0.3",
                        "asn": "65120",
                        "peers": {
                            "10.1.0.1": {
                                "peerState": "Established",
                                "peerAsn": "65100",
                                "ipv4MplsVpn": {"afiSafiState": "advertised", "nlrisReceived": 0, "nlrisAccepted": 0},
                                "l2VpnEvpn": {"afiSafiState": "negotiated", "nlrisReceived": 42, "nlrisAccepted": 42},
                            },
                            "10.1.0.2": {
                                "peerState": "Established",
                                "peerAsn": "65100",
                                "ipv4MplsVpn": {"afiSafiState": "advertised", "nlrisReceived": 0, "nlrisAccepted": 0},
                                "l2VpnEvpn": {"afiSafiState": "negotiated", "nlrisReceived": 42, "nlrisAccepted": 42},
                            },
                            "10.1.254.1": {
                                "peerState": "Established",
                                "peerAsn": "65120",
                                "ipv4Unicast": {"afiSafiState": "negotiated", "nlrisReceived": 17, "nlrisAccepted": 17},
                            },
                            "10.1.255.0": {
                                "peerState": "Established",
                                "peerAsn": "65100",
                                "ipv4Unicast": {"afiSafiState": "negotiated", "nlrisReceived": 14, "nlrisAccepted": 14},
                            },
                            "10.1.255.2": {
                                "peerState": "Established",
                                "peerAsn": "65100",
                                "ipv4Unicast": {"afiSafiState": "negotiated", "nlrisReceived": 14, "nlrisAccepted": 14},
                            },
                        },
                    },
                    "DEV": {
                        "vrf": "DEV",
                        "routerId": "10.1.0.3",
                        "asn": "65120",
                        "peers": {
                            "10.1.254.1": {
                                "peerState": "Established",
                                "peerAsn": "65120",
                                "ipv4Unicast": {"afiSafiState": "negotiated", "nlrisReceived": 4, "nlrisAccepted": 4},
                            }
                        },
                    },
                }
            },
        ],
        "inputs": {
            "address_families": [
                {"afi": "evpn", "num_peers": 2, "check_peer_state": True},
                {"afi": "vpn-ipv4", "num_peers": 2, "check_peer_state": True},
                {"afi": "ipv4", "safi": "unicast", "vrf": "default", "num_peers": 3, "check_peer_state": True},
                {"afi": "ipv4", "safi": "unicast", "vrf": "DEV", "num_peers": 1, "check_peer_state": True},
            ]
        },
        "expected": {
            "result": "failure",
            "messages": [
                "AFI: vpn-ipv4 - Expected: 2, Actual: 0",
            ],
        },
    },
    {
        "name": "failure-wrong-count-peer-state-check-true",
        "test": VerifyBGPPeerCount,
        "eos_data": [
            {
                "vrfs": {
                    "default": {
                        "vrf": "default",
                        "routerId": "10.1.0.3",
                        "asn": "65120",
                        "peers": {
                            "10.1.0.1": {
                                "peerState": "Established",
                                "peerAsn": "65100",
                                "ipv4MplsVpn": {"afiSafiState": "advertised", "nlrisReceived": 0, "nlrisAccepted": 0},
                                "l2VpnEvpn": {"afiSafiState": "negotiated", "nlrisReceived": 42, "nlrisAccepted": 42},
                            },
                            "10.1.0.2": {
                                "peerState": "Established",
                                "peerAsn": "65100",
                                "ipv4MplsVpn": {"afiSafiState": "advertised", "nlrisReceived": 0, "nlrisAccepted": 0},
                                "l2VpnEvpn": {"afiSafiState": "negotiated", "nlrisReceived": 42, "nlrisAccepted": 42},
                            },
                            "10.1.254.1": {
                                "peerState": "Established",
                                "peerAsn": "65120",
                                "ipv4Unicast": {"afiSafiState": "negotiated", "nlrisReceived": 17, "nlrisAccepted": 17},
                            },
                            "10.1.255.0": {
                                "peerState": "Established",
                                "peerAsn": "65100",
                                "ipv4Unicast": {"afiSafiState": "negotiated", "nlrisReceived": 14, "nlrisAccepted": 14},
                            },
                            "10.1.255.2": {
                                "peerState": "Established",
                                "peerAsn": "65100",
                                "ipv4Unicast": {"afiSafiState": "negotiated", "nlrisReceived": 14, "nlrisAccepted": 14},
                            },
                        },
                    },
                    "DEV": {
                        "vrf": "DEV",
                        "routerId": "10.1.0.3",
                        "asn": "65120",
                        "peers": {
                            "10.1.254.1": {
                                "peerState": "Established",
                                "peerAsn": "65120",
                                "ipv4Unicast": {"afiSafiState": "negotiated", "nlrisReceived": 4, "nlrisAccepted": 4},
                            }
                        },
                    },
                }
            },
        ],
        "inputs": {
            "address_families": [
                {"afi": "evpn", "num_peers": 3, "check_peer_state": True},
                {"afi": "ipv4", "safi": "unicast", "vrf": "default", "num_peers": 3, "check_peer_state": True},
                {"afi": "ipv4", "safi": "unicast", "vrf": "DEV", "num_peers": 2, "check_peer_state": True},
            ]
        },
        "expected": {
            "result": "failure",
            "messages": [
                "AFI: evpn - Expected: 3, Actual: 2",
                "AFI: ipv4 SAFI: unicast VRF: DEV - Expected: 2, Actual: 1",
            ],
        },
    },
    {
        "name": "failure-wrong-count",
        "test": VerifyBGPPeerCount,
        "eos_data": [
            {
                "vrfs": {
                    "default": {
                        "vrf": "default",
                        "routerId": "10.1.0.3",
                        "asn": "65120",
                        "peers": {
                            "10.1.0.1": {
                                "peerState": "Idle",
                                "peerAsn": "65100",
                                "ipv4Unicast": {"afiSafiState": "advertised", "nlrisReceived": 0, "nlrisAccepted": 0},
                                "l2VpnEvpn": {"afiSafiState": "negotiated", "nlrisReceived": 42, "nlrisAccepted": 42},
                            },
                        },
                    },
                    "DEV": {
                        "vrf": "DEV",
                        "routerId": "10.1.0.3",
                        "asn": "65120",
                        "peers": {
                            "10.1.254.1": {
                                "peerState": "Idle",
                                "peerAsn": "65120",
                                "ipv4Unicast": {"afiSafiState": "negotiated", "nlrisReceived": 4, "nlrisAccepted": 4},
                            }
                        },
                    },
                }
            },
        ],
        "inputs": {
            "address_families": [
                {"afi": "evpn", "num_peers": 2},
                {"afi": "ipv4", "safi": "unicast", "vrf": "default", "num_peers": 2},
                {"afi": "ipv4", "safi": "unicast", "vrf": "DEV", "num_peers": 2},
            ]
        },
        "expected": {
            "result": "failure",
            "messages": [
                "AFI: evpn - Expected: 2, Actual: 1",
                "AFI: ipv4 SAFI: unicast VRF: default - Expected: 2, Actual: 1",
                "AFI: ipv4 SAFI: unicast VRF: DEV - Expected: 2, Actual: 1",
            ],
        },
    },
    {
        "name": "success",
        "test": VerifyBGPPeersHealth,
        "eos_data": [
            {
                "vrfs": {
                    "default": {
                        "peerList": [
                            {
                                "peerAddress": "10.100.0.12",
                                "state": "Established",
                                "neighborCapabilities": {"multiprotocolCaps": {"ipv4Unicast": {"advertised": True, "received": True, "enabled": True}}},
                                "peerTcpInfo": {"state": "ESTABLISHED", "outputQueueLength": 0, "inputQueueLength": 0},
                            },
                            {
                                "peerAddress": "10.100.0.13",
                                "state": "Established",
                                "neighborCapabilities": {"multiprotocolCaps": {"l2VpnEvpn": {"advertised": True, "received": True, "enabled": True}}},
                                "peerTcpInfo": {"state": "ESTABLISHED", "outputQueueLength": 0, "inputQueueLength": 0},
                            },
                        ]
                    },
                    "DEV": {
                        "peerList": [
                            {
                                "peerAddress": "10.100.0.12",
                                "state": "Established",
                                "neighborCapabilities": {"multiprotocolCaps": {"ipv4Unicast": {"advertised": True, "received": True, "enabled": True}}},
                                "peerTcpInfo": {"state": "ESTABLISHED", "outputQueueLength": 0, "inputQueueLength": 0},
                            },
                        ]
                    },
                }
            }
        ],
        "inputs": {
            "address_families": [
                {"afi": "evpn"},
                {"afi": "ipv4", "safi": "unicast", "vrf": "default"},
                {"afi": "ipv4", "safi": "unicast", "vrf": "DEV"},
            ]
        },
        "expected": {"result": "success"},
    },
    {
        "name": "failure-vrf-not-configured",
        "test": VerifyBGPPeersHealth,
        "eos_data": [
            {
                "vrfs": {},
            }
        ],
        "inputs": {
            "address_families": [
                {"afi": "ipv4", "safi": "unicast", "vrf": "default"},
                {"afi": "ipv4", "safi": "sr-te", "vrf": "MGMT"},
                {"afi": "path-selection"},
                {"afi": "link-state"},
            ]
        },
        "expected": {
            "result": "failure",
            "messages": [
                "AFI: ipv4 SAFI: unicast VRF: default - VRF not configured",
                "AFI: ipv4 SAFI: sr-te VRF: MGMT - VRF not configured",
                "AFI: path-selection - VRF not configured",
                "AFI: link-state - VRF not configured",
            ],
        },
    },
    {
        "name": "failure-peer-not-found",
        "test": VerifyBGPPeersHealth,
        "eos_data": [{"vrfs": {"default": {"peerList": []}, "MGMT": {"peerList": []}}}],
        "inputs": {
            "address_families": [
                {"afi": "ipv4", "safi": "unicast", "vrf": "default"},
                {"afi": "ipv4", "safi": "sr-te", "vrf": "MGMT"},
                {"afi": "path-selection"},
                {"afi": "link-state"},
            ]
        },
        "expected": {
            "result": "failure",
            "messages": [
                "AFI: ipv4 SAFI: unicast VRF: default - No peers found",
                "AFI: ipv4 SAFI: sr-te VRF: MGMT - No peers found",
                "AFI: path-selection - No peers found",
                "AFI: link-state - No peers found",
            ],
        },
    },
    {
        "name": "failure-session-not-established",
        "test": VerifyBGPPeersHealth,
        "eos_data": [
            {
                "vrfs": {
                    "default": {
                        "peerList": [
                            {
                                "peerAddress": "10.100.0.12",
                                "state": "Idle",
                                "neighborCapabilities": {"multiprotocolCaps": {"ipv4Unicast": {"advertised": True, "received": True, "enabled": True}}},
                            },
                            {
                                "peerAddress": "10.100.0.13",
                                "state": "Idle",
                                "neighborCapabilities": {"multiprotocolCaps": {"dps": {"advertised": True, "received": True, "enabled": True}}},
                            },
                            {
                                "peerAddress": "10.100.0.14",
                                "state": "Active",
                                "neighborCapabilities": {"multiprotocolCaps": {"linkState": {"advertised": True, "received": True, "enabled": True}}},
                            },
                        ]
                    },
                    "MGMT": {
                        "peerList": [
                            {
                                "peerAddress": "10.100.0.12",
                                "state": "Active",
                                "neighborCapabilities": {"multiprotocolCaps": {"ipv4SrTe": {"advertised": True, "received": True, "enabled": True}}},
                            },
                        ]
                    },
                }
            }
        ],
        "inputs": {
            "address_families": [
                {"afi": "ipv4", "safi": "unicast", "vrf": "default"},
                {"afi": "ipv4", "safi": "sr-te", "vrf": "MGMT"},
                {"afi": "path-selection"},
                {"afi": "link-state"},
            ]
        },
        "expected": {
            "result": "failure",
            "messages": [
                "AFI: ipv4 SAFI: unicast VRF: default Peer: 10.100.0.12 - Session state is not established - State: Idle",
                "AFI: ipv4 SAFI: sr-te VRF: MGMT Peer: 10.100.0.12 - Session state is not established - State: Active",
                "AFI: path-selection Peer: 10.100.0.13 - Session state is not established - State: Idle",
                "AFI: link-state Peer: 10.100.0.14 - Session state is not established - State: Active",
            ],
        },
    },
    {
        "name": "failure-afi-not-negotiated",
        "test": VerifyBGPPeersHealth,
        "eos_data": [
            {
                "vrfs": {
                    "default": {
                        "peerList": [
                            {
                                "peerAddress": "10.100.0.12",
                                "state": "Established",
                                "neighborCapabilities": {"multiprotocolCaps": {"ipv4Unicast": {"advertised": False, "received": False, "enabled": True}}},
                                "peerTcpInfo": {"state": "ESTABLISHED", "outputQueueLength": 0, "inputQueueLength": 0},
                            },
                            {
                                "peerAddress": "10.100.0.13",
                                "state": "Established",
                                "neighborCapabilities": {"multiprotocolCaps": {"dps": {"advertised": True, "received": False, "enabled": False}}},
                                "peerTcpInfo": {"state": "ESTABLISHED", "outputQueueLength": 0, "inputQueueLength": 0},
                            },
                            {
                                "peerAddress": "10.100.0.14",
                                "state": "Established",
                                "neighborCapabilities": {"multiprotocolCaps": {"linkState": {"advertised": False, "received": False, "enabled": False}}},
                                "peerTcpInfo": {"state": "ESTABLISHED", "outputQueueLength": 0, "inputQueueLength": 0},
                            },
                        ]
                    },
                    "MGMT": {
                        "peerList": [
                            {
                                "peerAddress": "10.100.0.12",
                                "state": "Established",
                                "neighborCapabilities": {"multiprotocolCaps": {"ipv4SrTe": {"advertised": False, "received": False, "enabled": False}}},
                                "peerTcpInfo": {"state": "ESTABLISHED", "outputQueueLength": 0, "inputQueueLength": 0},
                            },
                        ]
                    },
                }
            }
        ],
        "inputs": {
            "address_families": [
                {"afi": "ipv4", "safi": "unicast", "vrf": "default"},
                {"afi": "ipv4", "safi": "sr-te", "vrf": "MGMT"},
                {"afi": "path-selection"},
                {"afi": "link-state"},
            ]
        },
        "expected": {
            "result": "failure",
            "messages": [
                "AFI: ipv4 SAFI: unicast VRF: default Peer: 10.100.0.12 - AFI/SAFI state is not negotiated - Advertised: False, Received: False, Enabled: True",
                "AFI: ipv4 SAFI: sr-te VRF: MGMT Peer: 10.100.0.12 - AFI/SAFI state is not negotiated - Advertised: False, Received: False, Enabled: False",
                "AFI: path-selection Peer: 10.100.0.13 - AFI/SAFI state is not negotiated - Advertised: True, Received: False, Enabled: False",
                "AFI: link-state Peer: 10.100.0.14 - AFI/SAFI state is not negotiated - Advertised: False, Received: False, Enabled: False",
            ],
        },
    },
    {
        "name": "failure-tcp-queues",
        "test": VerifyBGPPeersHealth,
        "eos_data": [
            {
                "vrfs": {
                    "default": {
                        "peerList": [
                            {
                                "peerAddress": "10.100.0.12",
                                "state": "Established",
                                "neighborCapabilities": {"multiprotocolCaps": {"ipv4Unicast": {"advertised": True, "received": True, "enabled": True}}},
                                "peerTcpInfo": {"state": "ESTABLISHED", "outputQueueLength": 4, "inputQueueLength": 2},
                            },
                            {
                                "peerAddress": "10.100.0.13",
                                "state": "Established",
                                "neighborCapabilities": {"multiprotocolCaps": {"dps": {"advertised": True, "received": True, "enabled": True}}},
                                "peerTcpInfo": {"state": "ESTABLISHED", "outputQueueLength": 1, "inputQueueLength": 1},
                            },
                            {
                                "peerAddress": "10.100.0.14",
                                "state": "Established",
                                "neighborCapabilities": {"multiprotocolCaps": {"linkState": {"advertised": True, "received": True, "enabled": True}}},
                                "peerTcpInfo": {"state": "ESTABLISHED", "outputQueueLength": 2, "inputQueueLength": 3},
                            },
                        ]
                    },
                    "MGMT": {
                        "peerList": [
                            {
                                "peerAddress": "10.100.0.12",
                                "state": "Established",
                                "neighborCapabilities": {"multiprotocolCaps": {"ipv4SrTe": {"advertised": True, "received": True, "enabled": True}}},
                                "peerTcpInfo": {"state": "ESTABLISHED", "outputQueueLength": 1, "inputQueueLength": 5},
                            },
                        ]
                    },
                }
            }
        ],
        "inputs": {
            "address_families": [
                {"afi": "ipv4", "safi": "unicast", "vrf": "default"},
                {"afi": "ipv4", "safi": "sr-te", "vrf": "MGMT"},
                {"afi": "path-selection"},
                {"afi": "link-state"},
            ]
        },
        "expected": {
            "result": "failure",
            "messages": [
                "AFI: ipv4 SAFI: unicast VRF: default Peer: 10.100.0.12 - Session has non-empty message queues - InQ: 2, OutQ: 4",
                "AFI: ipv4 SAFI: sr-te VRF: MGMT Peer: 10.100.0.12 - Session has non-empty message queues - InQ: 5, OutQ: 1",
                "AFI: path-selection Peer: 10.100.0.13 - Session has non-empty message queues - InQ: 1, OutQ: 1",
                "AFI: link-state Peer: 10.100.0.14 - Session has non-empty message queues - InQ: 3, OutQ: 2",
            ],
        },
    },
    {
        "name": "success",
        "test": VerifyBGPSpecificPeers,
        "eos_data": [
            {
                "vrfs": {
                    "default": {
                        "peerList": [
                            {
                                "peerAddress": "10.100.0.12",
                                "state": "Established",
                                "neighborCapabilities": {"multiprotocolCaps": {"ipv4Unicast": {"advertised": True, "received": True, "enabled": True}}},
                                "peerTcpInfo": {"state": "ESTABLISHED", "outputQueueLength": 0, "inputQueueLength": 0},
                            },
                            {
                                "peerAddress": "10.100.0.13",
                                "state": "Established",
                                "neighborCapabilities": {"multiprotocolCaps": {"l2VpnEvpn": {"advertised": True, "received": True, "enabled": True}}},
                                "peerTcpInfo": {"state": "ESTABLISHED", "outputQueueLength": 0, "inputQueueLength": 0},
                            },
                        ]
                    },
                    "MGMT": {
                        "peerList": [
                            {
                                "peerAddress": "10.100.0.14",
                                "state": "Established",
                                "neighborCapabilities": {"multiprotocolCaps": {"ipv4Unicast": {"advertised": True, "received": True, "enabled": True}}},
                                "peerTcpInfo": {"state": "ESTABLISHED", "outputQueueLength": 0, "inputQueueLength": 0},
                            },
                        ]
                    },
                }
            }
        ],
        "inputs": {
            "address_families": [
                {"afi": "ipv4", "safi": "unicast", "peers": ["10.100.0.12"]},
                {"afi": "evpn", "peers": ["10.100.0.13"]},
                {"afi": "ipv4", "safi": "unicast", "vrf": "MGMT", "peers": ["10.100.0.14"]},
            ]
        },
        "expected": {"result": "success"},
    },
    {
        "name": "failure-peer-not-configured",
        "test": VerifyBGPSpecificPeers,
        "eos_data": [
            {
                "vrfs": {
                    "default": {
                        "peerList": [
                            {
                                "peerAddress": "10.100.0.20",
                                "state": "Established",
                                "neighborCapabilities": {"multiprotocolCaps": {"l2VpnEvpn": {"advertised": True, "received": True, "enabled": True}}},
                                "peerTcpInfo": {"state": "ESTABLISHED", "outputQueueLength": 0, "inputQueueLength": 0},
                            }
                        ]
                    },
                    "MGMT": {
                        "peerList": [
                            {
                                "peerAddress": "10.100.0.10",
                                "state": "Established",
                                "neighborCapabilities": {"multiprotocolCaps": {"ipv4Unicast": {"advertised": True, "received": True, "enabled": True}}},
                                "peerTcpInfo": {"state": "ESTABLISHED", "outputQueueLength": 0, "inputQueueLength": 0},
                            },
                        ]
                    },
                }
            }
        ],
        "inputs": {
            "address_families": [
                {"afi": "ipv4", "safi": "unicast", "peers": ["10.100.0.12"]},
                {"afi": "evpn", "peers": ["10.100.0.13"]},
                {"afi": "ipv4", "safi": "unicast", "vrf": "MGMT", "peers": ["10.100.0.14"]},
            ]
        },
        "expected": {
            "result": "failure",
            "messages": [
                "AFI: ipv4 SAFI: unicast VRF: default Peer: 10.100.0.12 - Not configured",
                "AFI: evpn Peer: 10.100.0.13 - Not configured",
                "AFI: ipv4 SAFI: unicast VRF: MGMT Peer: 10.100.0.14 - Not configured",
            ],
        },
    },
    {
        "name": "failure-vrf-not-configured",
        "test": VerifyBGPSpecificPeers,
        "eos_data": [
            {
                "vrfs": {},
            }
        ],
        "inputs": {
            "address_families": [
                {"afi": "ipv4", "safi": "unicast", "peers": ["10.100.0.12"]},
                {"afi": "evpn", "peers": ["10.100.0.13"]},
                {"afi": "ipv4", "safi": "unicast", "vrf": "MGMT", "peers": ["10.100.0.14"]},
            ]
        },
        "expected": {
            "result": "failure",
            "messages": [
                "AFI: ipv4 SAFI: unicast VRF: default - VRF not configured",
                "AFI: evpn - VRF not configured",
                "AFI: ipv4 SAFI: unicast VRF: MGMT - VRF not configured",
            ],
        },
    },
    {
        "name": "failure-session-not-established",
        "test": VerifyBGPSpecificPeers,
        "eos_data": [
            {
                "vrfs": {
                    "default": {
                        "peerList": [
                            {
                                "peerAddress": "10.100.0.12",
                                "state": "Idle",
                                "neighborCapabilities": {"multiprotocolCaps": {"ipv4Unicast": {"advertised": True, "received": True, "enabled": True}}},
                            }
                        ]
                    },
                    "MGMT": {
                        "peerList": [
                            {
                                "peerAddress": "10.100.0.14",
                                "state": "Idle",
                                "neighborCapabilities": {"multiprotocolCaps": {"ipv4Unicast": {"advertised": True, "received": True, "enabled": True}}},
                            },
                        ]
                    },
                }
            }
        ],
        "inputs": {
            "address_families": [
                {"afi": "ipv4", "safi": "unicast", "peers": ["10.100.0.12"]},
                {"afi": "ipv4", "safi": "unicast", "vrf": "MGMT", "peers": ["10.100.0.14"]},
            ]
        },
        "expected": {
            "result": "failure",
            "messages": [
                "AFI: ipv4 SAFI: unicast VRF: default Peer: 10.100.0.12 - Session state is not established - State: Idle",
                "AFI: ipv4 SAFI: unicast VRF: MGMT Peer: 10.100.0.14 - Session state is not established - State: Idle",
            ],
        },
    },
    {
        "name": "failure-afi-safi-not-negotiated",
        "test": VerifyBGPSpecificPeers,
        "eos_data": [
            {
                "vrfs": {
                    "default": {
                        "peerList": [
                            {
                                "peerAddress": "10.100.0.12",
                                "state": "Established",
                                "neighborCapabilities": {"multiprotocolCaps": {"ipv4Unicast": {"advertised": False, "received": False, "enabled": True}}},
                                "peerTcpInfo": {"state": "ESTABLISHED", "outputQueueLength": 0, "inputQueueLength": 0},
                            }
                        ]
                    },
                    "MGMT": {
                        "peerList": [
                            {
                                "peerAddress": "10.100.0.14",
                                "state": "Established",
                                "neighborCapabilities": {"multiprotocolCaps": {"ipv4Unicast": {"advertised": False, "received": False, "enabled": False}}},
                                "peerTcpInfo": {"state": "ESTABLISHED", "outputQueueLength": 0, "inputQueueLength": 0},
                            },
                        ]
                    },
                }
            }
        ],
        "inputs": {
            "address_families": [
                {"afi": "ipv4", "safi": "unicast", "peers": ["10.100.0.12"]},
                {"afi": "ipv4", "safi": "unicast", "vrf": "MGMT", "peers": ["10.100.0.14"]},
            ]
        },
        "expected": {
            "result": "failure",
            "messages": [
                "AFI: ipv4 SAFI: unicast VRF: default Peer: 10.100.0.12 - AFI/SAFI state is not negotiated - Advertised: False, Received: False, Enabled: True",
                "AFI: ipv4 SAFI: unicast VRF: MGMT Peer: 10.100.0.14 - AFI/SAFI state is not negotiated - Advertised: False, Received: False, Enabled: False",
            ],
        },
    },
    {
        "name": "failure-afi-safi-not-correct",
        "test": VerifyBGPSpecificPeers,
        "eos_data": [
            {
                "vrfs": {
                    "default": {
                        "peerList": [
                            {
                                "peerAddress": "10.100.0.12",
                                "state": "Established",
                                "neighborCapabilities": {"multiprotocolCaps": {"l2VpnEvpn": {"advertised": False, "received": False, "enabled": True}}},
                                "peerTcpInfo": {"state": "ESTABLISHED", "outputQueueLength": 0, "inputQueueLength": 0},
                            }
                        ]
                    },
                    "MGMT": {
                        "peerList": [
                            {
                                "peerAddress": "10.100.0.14",
                                "state": "Established",
                                "neighborCapabilities": {"multiprotocolCaps": {"l2VpnEvpn": {"advertised": False, "received": False, "enabled": False}}},
                                "peerTcpInfo": {"state": "ESTABLISHED", "outputQueueLength": 0, "inputQueueLength": 0},
                            },
                        ]
                    },
                }
            }
        ],
        "inputs": {
            "address_families": [
                {"afi": "ipv4", "safi": "unicast", "peers": ["10.100.0.12"]},
                {"afi": "ipv4", "safi": "unicast", "vrf": "MGMT", "peers": ["10.100.0.14"]},
            ]
        },
        "expected": {
            "result": "failure",
            "messages": [
                "AFI: ipv4 SAFI: unicast VRF: default Peer: 10.100.0.12 - AFI/SAFI state is not negotiated",
                "AFI: ipv4 SAFI: unicast VRF: MGMT Peer: 10.100.0.14 - AFI/SAFI state is not negotiated",
            ],
        },
    },
    {
        "name": "failure-tcp-queues",
        "test": VerifyBGPSpecificPeers,
        "eos_data": [
            {
                "vrfs": {
                    "default": {
                        "peerList": [
                            {
                                "peerAddress": "10.100.0.12",
                                "state": "Established",
                                "neighborCapabilities": {"multiprotocolCaps": {"ipv4Unicast": {"advertised": True, "received": True, "enabled": True}}},
                                "peerTcpInfo": {"state": "ESTABLISHED", "outputQueueLength": 3, "inputQueueLength": 3},
                            }
                        ]
                    },
                    "MGMT": {
                        "peerList": [
                            {
                                "peerAddress": "10.100.0.14",
                                "state": "Established",
                                "neighborCapabilities": {"multiprotocolCaps": {"ipv4Unicast": {"advertised": True, "received": True, "enabled": True}}},
                                "peerTcpInfo": {"state": "ESTABLISHED", "outputQueueLength": 2, "inputQueueLength": 2},
                            },
                        ]
                    },
                }
            }
        ],
        "inputs": {
            "address_families": [
                {"afi": "ipv4", "safi": "unicast", "peers": ["10.100.0.12"]},
                {"afi": "ipv4", "safi": "unicast", "vrf": "MGMT", "peers": ["10.100.0.14"]},
            ]
        },
        "expected": {
            "result": "failure",
            "messages": [
                "AFI: ipv4 SAFI: unicast VRF: default Peer: 10.100.0.12 - Session has non-empty message queues - InQ: 3, OutQ: 3",
                "AFI: ipv4 SAFI: unicast VRF: MGMT Peer: 10.100.0.14 - Session has non-empty message queues - InQ: 2, OutQ: 2",
            ],
        },
    },
    {
        "name": "success",
        "test": VerifyBGPExchangedRoutes,
        "eos_data": [
            {
                "vrfs": {
                    "default": {
                        "bgpRouteEntries": {
                            "192.0.254.3/32": {
                                "bgpRoutePaths": [
                                    {
                                        "routeType": {
                                            "valid": True,
                                            "active": True,
                                        },
                                    }
                                ]
                            },
                            "192.0.254.5/32": {
                                "bgpRoutePaths": [
                                    {
                                        "routeType": {
                                            "valid": True,
                                            "active": True,
                                        },
                                    }
                                ]
                            },
                        },
                    }
                }
            },
            {
                "vrfs": {
                    "default": {
                        "bgpRouteEntries": {
                            "192.0.254.3/32": {
                                "bgpRoutePaths": [
                                    {
                                        "routeType": {
                                            "valid": True,
                                            "active": True,
                                        },
                                    }
                                ]
                            },
                            "192.0.254.5/32": {
                                "bgpRoutePaths": [
                                    {
                                        "routeType": {
                                            "valid": True,
                                            "active": True,
                                        },
                                    }
                                ]
                            },
                        },
                    }
                }
            },
            {
                "vrfs": {
                    "default": {
                        "bgpRouteEntries": {
                            "192.0.254.3/32": {
                                "bgpRoutePaths": [
                                    {
                                        "routeType": {
                                            "valid": True,
                                            "active": True,
                                        },
                                    }
                                ],
                            },
                            "192.0.255.4/32": {
                                "bgpRoutePaths": [
                                    {
                                        "routeType": {
                                            "valid": True,
                                            "active": True,
                                        },
                                    }
                                ],
                            },
                        },
                    }
                }
            },
            {
                "vrfs": {
                    "default": {
                        "bgpRouteEntries": {
                            "192.0.254.3/32": {
                                "bgpRoutePaths": [
                                    {
                                        "routeType": {
                                            "valid": True,
                                            "active": True,
                                        },
                                    }
                                ],
                            },
                            "192.0.255.4/32": {
                                "bgpRoutePaths": [
                                    {
                                        "routeType": {
                                            "valid": True,
                                            "active": True,
                                        },
                                    }
                                ],
                            },
                        },
                    }
                }
            },
        ],
        "inputs": {
            "bgp_peers": [
                {
                    "peer_address": "172.30.11.1",
                    "vrf": "default",
                    "advertised_routes": ["192.0.254.5/32", "192.0.254.3/32"],
                    "received_routes": ["192.0.254.3/32", "192.0.255.4/32"],
                },
                {
                    "peer_address": "172.30.11.5",
                    "vrf": "default",
                    "advertised_routes": ["192.0.254.3/32", "192.0.254.5/32"],
                    "received_routes": ["192.0.254.3/32", "192.0.255.4/32"],
                },
            ]
        },
        "expected": {"result": "success"},
    },
    {
        "name": "failure-no-routes",
        "test": VerifyBGPExchangedRoutes,
        "eos_data": [
            {
                "vrfs": {
                    "default": {
                        "vrf": "default",
                        "routerId": "192.0.255.1",
                        "asn": "65001",
                        "bgpRouteEntries": {},
                    }
                }
            },
            {
                "vrfs": {
                    "default": {
                        "vrf": "default",
                        "routerId": "192.0.255.1",
                        "asn": "65001",
                        "bgpRouteEntries": {},
                    }
                }
            },
            {
                "vrfs": {
                    "default": {
                        "vrf": "default",
                        "routerId": "192.0.255.1",
                        "asn": "65001",
                        "bgpRouteEntries": {},
                    }
                }
            },
            {
                "vrfs": {
                    "default": {
                        "vrf": "default",
                        "routerId": "192.0.255.1",
                        "asn": "65001",
                        "bgpRouteEntries": {},
                    }
                }
            },
        ],
        "inputs": {
            "bgp_peers": [
                {
                    "peer_address": "172.30.11.11",
                    "vrf": "default",
                    "advertised_routes": ["192.0.254.3/32"],
                    "received_routes": ["192.0.255.3/32"],
                },
                {
                    "peer_address": "172.30.11.12",
                    "vrf": "default",
                    "advertised_routes": ["192.0.254.31/32"],
                    "received_routes": ["192.0.255.31/32"],
                },
            ]
        },
        "expected": {
            "result": "failure",
            "messages": [
                "Peer: 172.30.11.11 VRF: default Advertised route: 192.0.254.3/32 - Not found",
                "Peer: 172.30.11.11 VRF: default Received route: 192.0.255.3/32 - Not found",
                "Peer: 172.30.11.12 VRF: default Advertised route: 192.0.254.31/32 - Not found",
                "Peer: 172.30.11.12 VRF: default Received route: 192.0.255.31/32 - Not found",
            ],
        },
    },
    {
        "name": "failure-invalid-or-inactive-routes",
        "test": VerifyBGPExchangedRoutes,
        "eos_data": [
            {
                "vrfs": {
                    "default": {
                        "bgpRouteEntries": {
                            "192.0.254.3/32": {
                                "bgpRoutePaths": [
                                    {
                                        "routeType": {
                                            "valid": False,
                                            "active": True,
                                        },
                                    }
                                ]
                            },
                            "192.0.254.5/32": {
                                "bgpRoutePaths": [
                                    {
                                        "routeType": {
                                            "valid": True,
                                            "active": False,
                                        },
                                    }
                                ]
                            },
                        },
                    }
                }
            },
            {
                "vrfs": {
                    "default": {
                        "bgpRouteEntries": {
                            "192.0.254.3/32": {
                                "bgpRoutePaths": [
                                    {
                                        "routeType": {
                                            "valid": False,
                                            "active": True,
                                        },
                                    }
                                ]
                            },
                            "192.0.254.5/32": {
                                "bgpRoutePaths": [
                                    {
                                        "routeType": {
                                            "valid": False,
                                            "active": True,
                                        },
                                    }
                                ]
                            },
                        },
                    }
                }
            },
            {
                "vrfs": {
                    "default": {
                        "bgpRouteEntries": {
                            "192.0.254.3/32": {
                                "bgpRoutePaths": [
                                    {
                                        "routeType": {
                                            "valid": False,
                                            "active": False,
                                        },
                                    }
                                ],
                            },
                            "192.0.255.4/32": {
                                "bgpRoutePaths": [
                                    {
                                        "routeType": {
                                            "valid": False,
                                            "active": False,
                                        },
                                    }
                                ],
                            },
                        },
                    }
                }
            },
            {
                "vrfs": {
                    "default": {
                        "bgpRouteEntries": {
                            "192.0.254.3/32": {
                                "bgpRoutePaths": [
                                    {
                                        "routeType": {
                                            "valid": True,
                                            "active": False,
                                        },
                                    }
                                ],
                            },
                            "192.0.255.4/32": {
                                "bgpRoutePaths": [
                                    {
                                        "routeType": {
                                            "valid": True,
                                            "active": False,
                                        },
                                    }
                                ],
                            },
                        },
                    }
                }
            },
        ],
        "inputs": {
            "bgp_peers": [
                {
                    "peer_address": "172.30.11.1",
                    "vrf": "default",
                    "advertised_routes": ["192.0.254.3/32", "192.0.254.51/32"],
                    "received_routes": ["192.0.254.31/32", "192.0.255.4/32"],
                },
                {
                    "peer_address": "172.30.11.5",
                    "vrf": "default",
                    "advertised_routes": ["192.0.254.31/32", "192.0.254.5/32"],
                    "received_routes": ["192.0.254.3/32", "192.0.255.41/32"],
                },
            ]
        },
        "expected": {
            "result": "failure",
            "messages": [
                "Peer: 172.30.11.1 VRF: default Advertised route: 192.0.254.3/32 - Valid: False, Active: True",
                "Peer: 172.30.11.1 VRF: default Advertised route: 192.0.254.51/32 - Not found",
                "Peer: 172.30.11.1 VRF: default Received route: 192.0.254.31/32 - Not found",
                "Peer: 172.30.11.1 VRF: default Received route: 192.0.255.4/32 - Valid: False, Active: False",
                "Peer: 172.30.11.5 VRF: default Advertised route: 192.0.254.31/32 - Not found",
                "Peer: 172.30.11.5 VRF: default Advertised route: 192.0.254.5/32 - Valid: False, Active: True",
                "Peer: 172.30.11.5 VRF: default Received route: 192.0.254.3/32 - Valid: True, Active: False",
                "Peer: 172.30.11.5 VRF: default Received route: 192.0.255.41/32 - Not found",
            ],
        },
    },
    {
        "name": "success",
        "test": VerifyBGPPeerMPCaps,
        "eos_data": [
            {
                "vrfs": {
                    "default": {
                        "peerList": [
                            {
                                "peerAddress": "172.30.11.1",
                                "neighborCapabilities": {
                                    "multiprotocolCaps": {
                                        "ipv4Unicast": {
                                            "advertised": True,
                                            "received": True,
                                            "enabled": True,
                                        },
                                        "ipv4MplsLabels": {
                                            "advertised": True,
                                            "received": True,
                                            "enabled": True,
                                        },
                                    }
                                },
                            }
                        ]
                    },
                    "MGMT": {
                        "peerList": [
                            {
                                "peerAddress": "172.30.11.10",
                                "neighborCapabilities": {
                                    "multiprotocolCaps": {
                                        "ipv4Unicast": {
                                            "advertised": True,
                                            "received": True,
                                            "enabled": True,
                                        },
                                        "ipv4MplsVpn": {
                                            "advertised": True,
                                            "received": True,
                                            "enabled": True,
                                        },
                                    }
                                },
                            }
                        ]
                    },
                }
            }
        ],
        "inputs": {
            "bgp_peers": [
                {
                    "peer_address": "172.30.11.1",
                    "vrf": "default",
                    "capabilities": ["Ipv4 Unicast", "ipv4 Mpls labels"],
                },
                {
                    "peer_address": "172.30.11.10",
                    "vrf": "MGMT",
                    "capabilities": ["ipv4 Unicast", "ipv4 MplsVpn"],
                },
            ]
        },
        "expected": {"result": "success"},
    },
    {
        "name": "failure-no-peer",
        "test": VerifyBGPPeerMPCaps,
        "eos_data": [
            {
                "vrfs": {
                    "default": {
                        "peerList": [
                            {
                                "peerAddress": "172.30.11.1",
                                "neighborCapabilities": {
                                    "multiprotocolCaps": {
                                        "ipv4Unicast": {
                                            "advertised": True,
                                            "received": True,
                                            "enabled": True,
                                        }
                                    },
                                },
                            }
                        ]
                    },
                    "MGMT": {
                        "peerList": [
                            {
                                "peerAddress": "172.30.11.10",
                                "neighborCapabilities": {
                                    "multiprotocolCaps": {
                                        "ipv4Unicast": {
                                            "advertised": True,
                                            "received": True,
                                            "enabled": True,
                                        }
                                    },
                                },
                            }
                        ]
                    },
                }
            }
        ],
        "inputs": {
            "bgp_peers": [
                {
                    "peer_address": "172.30.11.10",
                    "vrf": "default",
                    "capabilities": ["ipv4Unicast", "L2 Vpn EVPN"],
                },
                {
                    "peer_address": "172.30.11.1",
                    "vrf": "MGMT",
                    "capabilities": ["ipv4Unicast", "L2 Vpn EVPN"],
                },
            ]
        },
        "expected": {
            "result": "failure",
            "messages": [
                "Peer: 172.30.11.10 VRF: default - Not found",
                "Peer: 172.30.11.1 VRF: MGMT - Not found",
            ],
        },
    },
    {
        "name": "failure-missing-capabilities",
        "test": VerifyBGPPeerMPCaps,
        "eos_data": [
            {
                "vrfs": {
                    "default": {
                        "peerList": [
                            {
                                "peerAddress": "172.30.11.1",
                                "neighborCapabilities": {
                                    "multiprotocolCaps": {
                                        "ipv4Unicast": {
                                            "advertised": True,
                                            "received": True,
                                            "enabled": True,
                                        }
                                    },
                                },
                            }
                        ]
                    }
                }
            }
        ],
        "inputs": {
            "bgp_peers": [
                {
                    "peer_address": "172.30.11.1",
                    "vrf": "default",
                    "capabilities": ["ipv4 Unicast", "L2VpnEVPN"],
                }
            ]
        },
        "expected": {
            "result": "failure",
            "messages": ["Peer: 172.30.11.1 VRF: default - l2VpnEvpn not found"],
        },
    },
    {
        "name": "failure-incorrect-capabilities",
        "test": VerifyBGPPeerMPCaps,
        "eos_data": [
            {
                "vrfs": {
                    "default": {
                        "peerList": [
                            {
                                "peerAddress": "172.30.11.1",
                                "neighborCapabilities": {
                                    "multiprotocolCaps": {
                                        "ipv4Unicast": {
                                            "advertised": False,
                                            "received": False,
                                            "enabled": False,
                                        },
                                        "ipv4MplsVpn": {
                                            "advertised": False,
                                            "received": True,
                                            "enabled": False,
                                        },
                                    },
                                },
                            }
                        ]
                    },
                    "MGMT": {
                        "peerList": [
                            {
                                "peerAddress": "172.30.11.10",
                                "neighborCapabilities": {
                                    "multiprotocolCaps": {
                                        "l2VpnEvpn": {
                                            "advertised": True,
                                            "received": False,
                                            "enabled": False,
                                        },
                                        "ipv4MplsVpn": {
                                            "advertised": False,
                                            "received": False,
                                            "enabled": True,
                                        },
                                    },
                                },
                            },
                            {
                                "peerAddress": "172.30.11.11",
                                "neighborCapabilities": {
                                    "multiprotocolCaps": {
                                        "ipv4Unicast": {
                                            "advertised": False,
                                            "received": False,
                                            "enabled": False,
                                        },
                                        "ipv4MplsVpn": {
                                            "advertised": False,
                                            "received": False,
                                            "enabled": False,
                                        },
                                    },
                                },
                            },
                        ]
                    },
                }
            }
        ],
        "inputs": {
            "bgp_peers": [
                {
                    "peer_address": "172.30.11.1",
                    "vrf": "default",
                    "capabilities": ["ipv4 unicast", "ipv4 mpls vpn", "L2 vpn EVPN"],
                },
                {
                    "peer_address": "172.30.11.10",
                    "vrf": "MGMT",
                    "capabilities": ["ipv4unicast", "ipv4 mplsvpn", "L2vpnEVPN"],
                },
                {
                    "peer_address": "172.30.11.11",
                    "vrf": "MGMT",
                    "capabilities": ["Ipv4 Unicast", "ipv4 MPLSVPN", "L2 vpnEVPN"],
                },
            ]
        },
        "expected": {
            "result": "failure",
            "messages": [
                "Peer: 172.30.11.1 VRF: default - ipv4Unicast not negotiated - Advertised: False, Received: False, Enabled: False",
                "Peer: 172.30.11.1 VRF: default - ipv4MplsVpn not negotiated - Advertised: False, Received: True, Enabled: False",
                "Peer: 172.30.11.1 VRF: default - l2VpnEvpn not found",
                "Peer: 172.30.11.10 VRF: MGMT - ipv4Unicast not found",
                "Peer: 172.30.11.10 VRF: MGMT - ipv4MplsVpn not negotiated - Advertised: False, Received: False, Enabled: True",
                "Peer: 172.30.11.10 VRF: MGMT - l2VpnEvpn not negotiated - Advertised: True, Received: False, Enabled: False",
                "Peer: 172.30.11.11 VRF: MGMT - ipv4Unicast not negotiated - Advertised: False, Received: False, Enabled: False",
                "Peer: 172.30.11.11 VRF: MGMT - ipv4MplsVpn not negotiated - Advertised: False, Received: False, Enabled: False",
                "Peer: 172.30.11.11 VRF: MGMT - l2VpnEvpn not found",
            ],
        },
    },
    {
        "name": "success-strict",
        "test": VerifyBGPPeerMPCaps,
        "eos_data": [
            {
                "vrfs": {
                    "default": {
                        "peerList": [
                            {
                                "peerAddress": "172.30.11.1",
                                "neighborCapabilities": {
                                    "multiprotocolCaps": {
                                        "ipv4Unicast": {
                                            "advertised": True,
                                            "received": True,
                                            "enabled": True,
                                        },
                                        "ipv4MplsLabels": {
                                            "advertised": True,
                                            "received": True,
                                            "enabled": True,
                                        },
                                    }
                                },
                            }
                        ]
                    },
                    "MGMT": {
                        "peerList": [
                            {
                                "peerAddress": "172.30.11.10",
                                "neighborCapabilities": {
                                    "multiprotocolCaps": {
                                        "ipv4Unicast": {
                                            "advertised": True,
                                            "received": True,
                                            "enabled": True,
                                        },
                                        "ipv4MplsVpn": {
                                            "advertised": True,
                                            "received": True,
                                            "enabled": True,
                                        },
                                    }
                                },
                            }
                        ]
                    },
                }
            }
        ],
        "inputs": {
            "bgp_peers": [
                {
                    "peer_address": "172.30.11.1",
                    "vrf": "default",
                    "strict": True,
                    "capabilities": ["Ipv4 Unicast", "ipv4 Mpls labels"],
                },
                {
                    "peer_address": "172.30.11.10",
                    "vrf": "MGMT",
                    "strict": True,
                    "capabilities": ["ipv4 Unicast", "ipv4 MplsVpn"],
                },
            ]
        },
        "expected": {"result": "success"},
    },
    {
        "name": "failure-srict",
        "test": VerifyBGPPeerMPCaps,
        "eos_data": [
            {
                "vrfs": {
                    "default": {
                        "peerList": [
                            {
                                "peerAddress": "172.30.11.1",
                                "neighborCapabilities": {
                                    "multiprotocolCaps": {
                                        "ipv4Unicast": {
                                            "advertised": True,
                                            "received": True,
                                            "enabled": True,
                                        },
                                        "ipv4MplsLabels": {
                                            "advertised": True,
                                            "received": True,
                                            "enabled": True,
                                        },
                                    }
                                },
                            }
                        ]
                    },
                    "MGMT": {
                        "peerList": [
                            {
                                "peerAddress": "172.30.11.10",
                                "neighborCapabilities": {
                                    "multiprotocolCaps": {
                                        "ipv4Unicast": {
                                            "advertised": True,
                                            "received": True,
                                            "enabled": True,
                                        },
                                        "ipv4MplsVpn": {
                                            "advertised": False,
                                            "received": True,
                                            "enabled": True,
                                        },
                                    }
                                },
                            }
                        ]
                    },
                }
            }
        ],
        "inputs": {
            "bgp_peers": [
                {
                    "peer_address": "172.30.11.1",
                    "vrf": "default",
                    "strict": True,
                    "capabilities": ["Ipv4 Unicast"],
                },
                {
                    "peer_address": "172.30.11.10",
                    "vrf": "MGMT",
                    "strict": True,
                    "capabilities": ["ipv4MplsVpn", "L2vpnEVPN"],
                },
            ]
        },
        "expected": {
            "result": "failure",
            "messages": [
                "Peer: 172.30.11.1 VRF: default - Mismatch - Expected: ipv4Unicast Actual: ipv4Unicast, ipv4MplsLabels",
                "Peer: 172.30.11.10 VRF: MGMT - Mismatch - Expected: ipv4MplsVpn, l2VpnEvpn Actual: ipv4Unicast, ipv4MplsVpn",
            ],
        },
    },
    {
        "name": "success",
        "test": VerifyBGPPeerASNCap,
        "eos_data": [
            {
                "vrfs": {
                    "default": {
                        "peerList": [
                            {
                                "peerAddress": "172.30.11.1",
                                "neighborCapabilities": {
                                    "fourOctetAsnCap": {
                                        "advertised": True,
                                        "received": True,
                                        "enabled": True,
                                    },
                                },
                            }
                        ]
                    },
                    "MGMT": {
                        "peerList": [
                            {
                                "peerAddress": "172.30.11.10",
                                "neighborCapabilities": {
                                    "fourOctetAsnCap": {
                                        "advertised": True,
                                        "received": True,
                                        "enabled": True,
                                    },
                                },
                            }
                        ]
                    },
                }
            }
        ],
        "inputs": {
            "bgp_peers": [
                {
                    "peer_address": "172.30.11.1",
                    "vrf": "default",
                },
                {
                    "peer_address": "172.30.11.10",
                    "vrf": "MGMT",
                },
            ]
        },
        "expected": {"result": "success"},
    },
    {
        "name": "failure-no-peer",
        "test": VerifyBGPPeerASNCap,
        "eos_data": [
            {
                "vrfs": {
                    "default": {
                        "peerList": [
                            {
                                "peerAddress": "172.30.11.1",
                                "neighborCapabilities": {
                                    "multiprotocolCaps": {
                                        "ipv4Unicast": {
                                            "advertised": True,
                                            "received": True,
                                            "enabled": True,
                                        }
                                    },
                                },
                            },
                        ]
                    }
                }
            }
        ],
        "inputs": {
            "bgp_peers": [
                {
                    "peer_address": "172.30.11.10",
                    "vrf": "default",
                }
            ]
        },
        "expected": {
            "result": "failure",
            "messages": ["Peer: 172.30.11.10 VRF: default - Not found"],
        },
    },
    {
        "name": "failure-missing-capabilities",
        "test": VerifyBGPPeerASNCap,
        "eos_data": [
            {
                "vrfs": {
                    "default": {
                        "peerList": [
                            {
                                "peerAddress": "172.30.11.1",
                                "neighborCapabilities": {
                                    "multiprotocolCaps": {
                                        "ipv4Unicast": {
                                            "advertised": True,
                                            "received": True,
                                            "enabled": True,
                                        }
                                    },
                                },
                            }
                        ]
                    },
                    "MGMT": {
                        "peerList": [
                            {
                                "peerAddress": "172.30.11.10",
                                "neighborCapabilities": {
                                    "multiprotocolCaps": {
                                        "ipv4MplsLabels": {
                                            "advertised": True,
                                            "received": True,
                                            "enabled": True,
                                        }
                                    },
                                },
                            }
                        ]
                    },
                }
            }
        ],
        "inputs": {
            "bgp_peers": [
                {"peer_address": "172.30.11.1", "vrf": "default"},
                {"peer_address": "172.30.11.10", "vrf": "MGMT"},
            ]
        },
        "expected": {
            "result": "failure",
            "messages": [
                "Peer: 172.30.11.1 VRF: default - 4-octet ASN capability not found",
                "Peer: 172.30.11.10 VRF: MGMT - 4-octet ASN capability not found",
            ],
        },
    },
    {
        "name": "failure-incorrect-capabilities",
        "test": VerifyBGPPeerASNCap,
        "eos_data": [
            {
                "vrfs": {
                    "default": {
                        "peerList": [
                            {
                                "peerAddress": "172.30.11.1",
                                "neighborCapabilities": {
                                    "fourOctetAsnCap": {
                                        "advertised": False,
                                        "received": False,
                                        "enabled": False,
                                    },
                                },
                            }
                        ]
                    },
                    "MGMT": {
                        "peerList": [
                            {
                                "peerAddress": "172.30.11.10",
                                "neighborCapabilities": {
                                    "fourOctetAsnCap": {
                                        "advertised": True,
                                        "received": False,
                                        "enabled": True,
                                    },
                                },
                            }
                        ]
                    },
                }
            }
        ],
        "inputs": {
            "bgp_peers": [
                {"peer_address": "172.30.11.1", "vrf": "default"},
                {"peer_address": "172.30.11.10", "vrf": "MGMT"},
            ]
        },
        "expected": {
            "result": "failure",
            "messages": [
                "Peer: 172.30.11.1 VRF: default - 4-octet ASN capability not negotiated - Advertised: False, Received: False, Enabled: False",
                "Peer: 172.30.11.10 VRF: MGMT - 4-octet ASN capability not negotiated - Advertised: True, Received: False, Enabled: True",
            ],
        },
    },
    {
        "name": "success",
        "test": VerifyBGPPeerRouteRefreshCap,
        "eos_data": [
            {
                "vrfs": {
                    "default": {
                        "peerList": [
                            {
                                "peerAddress": "172.30.11.1",
                                "neighborCapabilities": {
                                    "routeRefreshCap": {
                                        "advertised": True,
                                        "received": True,
                                        "enabled": True,
                                    },
                                },
                            }
                        ]
                    },
                    "CS": {
                        "peerList": [
                            {
                                "peerAddress": "172.30.11.11",
                                "neighborCapabilities": {
                                    "routeRefreshCap": {
                                        "advertised": True,
                                        "received": True,
                                        "enabled": True,
                                    },
                                },
                            }
                        ]
                    },
                }
            }
        ],
        "inputs": {
            "bgp_peers": [
                {
                    "peer_address": "172.30.11.1",
                    "vrf": "default",
                },
                {
                    "peer_address": "172.30.11.11",
                    "vrf": "CS",
                },
            ]
        },
        "expected": {"result": "success"},
    },
    {
        "name": "failure-no-peer",
        "test": VerifyBGPPeerRouteRefreshCap,
        "eos_data": [
            {
                "vrfs": {
                    "default": {
                        "peerList": [
                            {
                                "peerAddress": "172.30.11.1",
                                "neighborCapabilities": {
                                    "multiprotocolCaps": {
                                        "ip4Unicast": {
                                            "advertised": True,
                                            "received": True,
                                            "enabled": True,
                                        }
                                    },
                                },
                            }
                        ]
                    },
                    "CS": {
                        "peerList": [
                            {
                                "peerAddress": "172.30.11.12",
                                "neighborCapabilities": {
                                    "multiprotocolCaps": {
                                        "ip4Unicast": {
                                            "advertised": True,
                                            "received": True,
                                            "enabled": True,
                                        }
                                    },
                                },
                            }
                        ]
                    },
                }
            }
        ],
        "inputs": {
            "bgp_peers": [
                {
                    "peer_address": "172.30.11.12",
                    "vrf": "default",
                },
                {
                    "peer_address": "172.30.11.1",
                    "vrf": "CS",
                },
            ]
        },
        "expected": {
            "result": "failure",
            "messages": [
                "Peer: 172.30.11.12 VRF: default - Not found",
                "Peer: 172.30.11.1 VRF: CS - Not found",
            ],
        },
    },
    {
        "name": "failure-missing-capabilities",
        "test": VerifyBGPPeerRouteRefreshCap,
        "eos_data": [
            {
                "vrfs": {
                    "default": {
                        "peerList": [
                            {
                                "peerAddress": "172.30.11.1",
                                "neighborCapabilities": {
                                    "multiprotocolCaps": {
                                        "ipv4Unicast": {
                                            "advertised": True,
                                            "received": True,
                                            "enabled": True,
                                        }
                                    },
                                },
                            }
                        ]
                    },
                    "CS": {
                        "peerList": [
                            {
                                "peerAddress": "172.30.11.11",
                                "neighborCapabilities": {
                                    "multiprotocolCaps": {
                                        "ipv4Unicast": {
                                            "advertised": True,
                                            "received": True,
                                            "enabled": True,
                                        }
                                    },
                                },
                            }
                        ]
                    },
                }
            }
        ],
        "inputs": {
            "bgp_peers": [
                {"peer_address": "172.30.11.1", "vrf": "default"},
                {"peer_address": "172.30.11.11", "vrf": "CS"},
            ]
        },
        "expected": {
            "result": "failure",
            "messages": [
                "Peer: 172.30.11.1 VRF: default - Route refresh capability not found",
                "Peer: 172.30.11.11 VRF: CS - Route refresh capability not found",
            ],
        },
    },
    {
        "name": "failure-incorrect-capabilities",
        "test": VerifyBGPPeerRouteRefreshCap,
        "eos_data": [
            {
                "vrfs": {
                    "default": {
                        "peerList": [
                            {
                                "peerAddress": "172.30.11.1",
                                "neighborCapabilities": {
                                    "routeRefreshCap": {
                                        "advertised": False,
                                        "received": False,
                                        "enabled": False,
                                    },
                                },
                            }
                        ]
                    },
                    "CS": {
                        "peerList": [
                            {
                                "peerAddress": "172.30.11.11",
                                "neighborCapabilities": {
                                    "routeRefreshCap": {
                                        "advertised": True,
                                        "received": True,
                                        "enabled": True,
                                    },
                                },
                            }
                        ]
                    },
                }
            }
        ],
        "inputs": {
            "bgp_peers": [
                {"peer_address": "172.30.11.1", "vrf": "default"},
                {"peer_address": "172.30.11.11", "vrf": "CS"},
            ]
        },
        "expected": {
            "result": "failure",
            "messages": [
                "Peer: 172.30.11.1 VRF: default - Route refresh capability not negotiated - Advertised: False, Received: False, Enabled: False",
            ],
        },
    },
    {
        "name": "success",
        "test": VerifyBGPPeerMD5Auth,
        "eos_data": [
            {
                "vrfs": {
                    "default": {
                        "peerList": [
                            {
                                "peerAddress": "172.30.11.1",
                                "state": "Established",
                                "md5AuthEnabled": True,
                            }
                        ]
                    },
                    "CS": {
                        "peerList": [
                            {
                                "peerAddress": "172.30.11.10",
                                "state": "Established",
                                "md5AuthEnabled": True,
                            }
                        ]
                    },
                }
            }
        ],
        "inputs": {
            "bgp_peers": [
                {
                    "peer_address": "172.30.11.1",
                    "vrf": "default",
                },
                {
                    "peer_address": "172.30.11.10",
                    "vrf": "CS",
                },
            ]
        },
        "expected": {"result": "success"},
    },
    {
        "name": "failure-no-peer",
        "test": VerifyBGPPeerMD5Auth,
        "eos_data": [
            {
                "vrfs": {
                    "default": {
                        "peerList": [
                            {
                                "peerAddress": "172.30.11.1",
                                "state": "Established",
                                "md5AuthEnabled": True,
                            }
                        ]
                    },
                    "CS": {
                        "peerList": [
                            {
                                "peerAddress": "172.30.11.11",
                                "state": "Established",
                                "md5AuthEnabled": True,
                            }
                        ]
                    },
                }
            }
        ],
        "inputs": {
            "bgp_peers": [
                {
                    "peer_address": "172.30.11.10",
                    "vrf": "default",
                },
                {
                    "peer_address": "172.30.11.12",
                    "vrf": "CS",
                },
            ]
        },
        "expected": {
            "result": "failure",
            "messages": [
                "Peer: 172.30.11.10 VRF: default - Not found",
                "Peer: 172.30.11.12 VRF: CS - Not found",
            ],
        },
    },
    {
        "name": "failure-not-established-peer",
        "test": VerifyBGPPeerMD5Auth,
        "eos_data": [
            {
                "vrfs": {
                    "default": {
                        "peerList": [
                            {
                                "peerAddress": "172.30.11.1",
                                "state": "Idle",
                                "md5AuthEnabled": True,
                            }
                        ]
                    },
                    "MGMT": {
                        "peerList": [
                            {
                                "peerAddress": "172.30.11.10",
                                "state": "Idle",
                                "md5AuthEnabled": True,
                            }
                        ]
                    },
                }
            }
        ],
        "inputs": {
            "bgp_peers": [
                {
                    "peer_address": "172.30.11.1",
                    "vrf": "default",
                },
                {
                    "peer_address": "172.30.11.10",
                    "vrf": "MGMT",
                },
            ]
        },
        "expected": {
            "result": "failure",
            "messages": [
                "Peer: 172.30.11.1 VRF: default - Session state is not established - State: Idle",
                "Peer: 172.30.11.10 VRF: MGMT - Session state is not established - State: Idle",
            ],
        },
    },
    {
        "name": "failure-not-md5-peer",
        "test": VerifyBGPPeerMD5Auth,
        "eos_data": [
            {
                "vrfs": {
                    "default": {
                        "peerList": [
                            {
                                "peerAddress": "172.30.11.1",
                                "state": "Established",
                            },
                            {
                                "peerAddress": "172.30.11.10",
                                "state": "Established",
                                "md5AuthEnabled": False,
                            },
                        ]
                    },
                    "MGMT": {
                        "peerList": [
                            {
                                "peerAddress": "172.30.11.11",
                                "state": "Established",
                                "md5AuthEnabled": False,
                            }
                        ]
                    },
                }
            }
        ],
        "inputs": {
            "bgp_peers": [
                {
                    "peer_address": "172.30.11.1",
                    "vrf": "default",
                },
                {
                    "peer_address": "172.30.11.11",
                    "vrf": "MGMT",
                },
            ]
        },
        "expected": {
            "result": "failure",
            "messages": [
                "Peer: 172.30.11.1 VRF: default - Session does not have MD5 authentication enabled",
                "Peer: 172.30.11.11 VRF: MGMT - Session does not have MD5 authentication enabled",
            ],
        },
    },
    {
        "name": "success",
        "test": VerifyEVPNType2Route,
        "eos_data": [
            {
                "vrf": "default",
                "routerId": "10.1.0.3",
                "asn": 65120,
                "evpnRoutes": {
                    "RD: 10.1.0.5:500 mac-ip 10020 aac1.ab4e.bec2 192.168.20.102": {
                        "evpnRoutePaths": [
                            {
                                "routeType": {
                                    "active": True,
                                    "valid": True,
                                },
                            },
                        ]
                    },
                },
            }
        ],
        "inputs": {"vxlan_endpoints": [{"address": "192.168.20.102", "vni": 10020}]},
        "expected": {"result": "success"},
    },
    {
        "name": "success-multiple-endpoints",
        "test": VerifyEVPNType2Route,
        "eos_data": [
            {
                "vrf": "default",
                "routerId": "10.1.0.3",
                "asn": 65120,
                "evpnRoutes": {
                    "RD: 10.1.0.5:500 mac-ip 10020 aac1.ab4e.bec2 192.168.20.102": {
                        "evpnRoutePaths": [
                            {
                                "routeType": {
                                    "active": True,
                                    "valid": True,
                                },
                            },
                        ]
                    },
                },
            },
            {
                "vrf": "default",
                "routerId": "10.1.0.3",
                "asn": 65120,
                "evpnRoutes": {
                    "RD: 10.1.0.5:500 mac-ip 10010 aac1.ab5d.b41e": {
                        "evpnRoutePaths": [
                            {
                                "routeType": {
                                    "active": True,
                                    "valid": True,
                                },
                            },
                        ]
                    },
                },
            },
        ],
        "inputs": {
            "vxlan_endpoints": [
                {"address": "192.168.20.102", "vni": 10020},
                {"address": "aac1.ab5d.b41e", "vni": 10010},
            ]
        },
        "expected": {"result": "success"},
    },
    {
        "name": "success-multiple-routes-ip",
        "test": VerifyEVPNType2Route,
        "eos_data": [
            {
                "vrf": "default",
                "routerId": "10.1.0.3",
                "asn": 65120,
                "evpnRoutes": {
                    "RD: 10.1.0.5:500 mac-ip 10020 aac1.ab4e.bec2 192.168.20.102": {
                        "evpnRoutePaths": [
                            {
                                "routeType": {
                                    "active": True,
                                    "valid": True,
                                },
                            },
                        ]
                    },
                    "RD: 10.1.0.6:500 mac-ip 10020 aac1.ab4e.bec2 192.168.20.102": {
                        "evpnRoutePaths": [
                            {
                                "routeType": {
                                    "active": False,
                                    "valid": False,
                                },
                            },
                        ]
                    },
                },
            },
        ],
        "inputs": {"vxlan_endpoints": [{"address": "192.168.20.102", "vni": 10020}]},
        "expected": {"result": "success"},
    },
    {
        "name": "success-multiple-routes-mac",
        "test": VerifyEVPNType2Route,
        "eos_data": [
            {
                "vrf": "default",
                "routerId": "10.1.0.3",
                "asn": 65120,
                "evpnRoutes": {
                    "RD: 10.1.0.5:500 mac-ip 10020 aac1.ab4e.bec2": {
                        "evpnRoutePaths": [
                            {
                                "routeType": {
                                    "active": True,
                                    "valid": True,
                                },
                            },
                        ]
                    },
                    "RD: 10.1.0.6:500 mac-ip 10020 aac1.ab4e.bec2": {
                        "evpnRoutePaths": [
                            {
                                "routeType": {
                                    "active": True,
                                    "valid": True,
                                },
                            },
                        ]
                    },
                },
            },
        ],
        "inputs": {"vxlan_endpoints": [{"address": "aac1.ab4e.bec2", "vni": 10020}]},
        "expected": {"result": "success"},
    },
    {
        "name": "success-multiple-routes-multiple-paths-ip",
        "test": VerifyEVPNType2Route,
        "eos_data": [
            {
                "vrf": "default",
                "routerId": "10.1.0.3",
                "asn": 65120,
                "evpnRoutes": {
                    "RD: 10.1.0.5:500 mac-ip 10020 aac1.ab4e.bec2 192.168.20.102": {
                        "evpnRoutePaths": [
                            {
                                "routeType": {
                                    "active": True,
                                    "valid": True,
                                    "ecmp": True,
                                    "ecmpContributor": True,
                                    "ecmpHead": True,
                                },
                            },
                            {
                                "routeType": {
                                    "active": False,
                                    "valid": True,
                                    "ecmp": True,
                                    "ecmpContributor": True,
                                    "ecmpHead": False,
                                },
                            },
                        ]
                    },
                    "RD: 10.1.0.6:500 mac-ip 10020 aac1.ab4e.bec2 192.168.20.102": {
                        "evpnRoutePaths": [
                            {
                                "routeType": {
                                    "active": True,
                                    "valid": True,
                                },
                            },
                        ]
                    },
                },
            },
        ],
        "inputs": {"vxlan_endpoints": [{"address": "192.168.20.102", "vni": 10020}]},
        "expected": {"result": "success"},
    },
    {
        "name": "success-multiple-routes-multiple-paths-mac",
        "test": VerifyEVPNType2Route,
        "eos_data": [
            {
                "vrf": "default",
                "routerId": "10.1.0.3",
                "asn": 65120,
                "evpnRoutes": {
                    "RD: 10.1.0.5:500 mac-ip 10020 aac1.ab4e.bec2": {
                        "evpnRoutePaths": [
                            {
                                "routeType": {
                                    "active": True,
                                    "valid": True,
                                    "ecmp": True,
                                    "ecmpContributor": True,
                                    "ecmpHead": True,
                                },
                            },
                            {
                                "routeType": {
                                    "active": False,
                                    "valid": True,
                                    "ecmp": True,
                                    "ecmpContributor": True,
                                    "ecmpHead": False,
                                },
                            },
                        ]
                    },
                    "RD: 10.1.0.6:500 mac-ip 10020 aac1.ab4e.bec2": {
                        "evpnRoutePaths": [
                            {
                                "routeType": {
                                    "active": True,
                                    "valid": True,
                                },
                            },
                        ]
                    },
                },
            },
        ],
        "inputs": {"vxlan_endpoints": [{"address": "aac1.ab4e.bec2", "vni": 10020}]},
        "expected": {"result": "success"},
    },
    {
        "name": "failure-no-routes",
        "test": VerifyEVPNType2Route,
        "eos_data": [{"vrf": "default", "routerId": "10.1.0.3", "asn": 65120, "evpnRoutes": {}}],
        "inputs": {"vxlan_endpoints": [{"address": "192.168.20.102", "vni": 10020}]},
        "expected": {
            "result": "failure",
            "messages": ["Address: 192.168.20.102 VNI: 10020 - No EVPN Type-2 route"],
        },
    },
    {
        "name": "failure-path-not-active",
        "test": VerifyEVPNType2Route,
        "eos_data": [
            {
                "vrf": "default",
                "routerId": "10.1.0.3",
                "asn": 65120,
                "evpnRoutes": {
                    "RD: 10.1.0.5:500 mac-ip 10020 aac1.ab4e.bec2 192.168.20.102": {
                        "evpnRoutePaths": [
                            {
                                "routeType": {
                                    "active": False,
                                    "valid": True,
                                },
                            },
                        ]
                    },
                },
            },
        ],
        "inputs": {"vxlan_endpoints": [{"address": "192.168.20.102", "vni": 10020}]},
        "expected": {
            "result": "failure",
            "messages": ["Address: 192.168.20.102 VNI: 10020 - No valid and active path"],
        },
    },
    {
        "name": "failure-multiple-endpoints",
        "test": VerifyEVPNType2Route,
        "eos_data": [
            {
                "vrf": "default",
                "routerId": "10.1.0.3",
                "asn": 65120,
                "evpnRoutes": {
                    "RD: 10.1.0.5:500 mac-ip 10020 aac1.ab4e.bec2 192.168.20.102": {
                        "evpnRoutePaths": [
                            {
                                "routeType": {
                                    "active": False,
                                    "valid": False,
                                },
                            },
                        ]
                    },
                },
            },
            {
                "vrf": "default",
                "routerId": "10.1.0.3",
                "asn": 65120,
                "evpnRoutes": {
                    "RD: 10.1.0.5:500 mac-ip 10010 aac1.ab5d.b41e": {
                        "evpnRoutePaths": [
                            {
                                "routeType": {
                                    "active": False,
                                    "valid": False,
                                },
                            },
                        ]
                    },
                },
            },
        ],
        "inputs": {
            "vxlan_endpoints": [
                {"address": "192.168.20.102", "vni": 10020},
                {"address": "aac1.ab5d.b41e", "vni": 10010},
            ]
        },
        "expected": {
            "result": "failure",
            "messages": ["Address: 192.168.20.102 VNI: 10020 - No valid and active path", "Address: aa:c1:ab:5d:b4:1e VNI: 10010 - No valid and active path"],
        },
    },
    {
        "name": "success",
        "test": VerifyBGPAdvCommunities,
        "eos_data": [
            {
                "vrfs": {
                    "default": {
                        "peerList": [
                            {
                                "peerAddress": "172.30.11.1",
                                "advertisedCommunities": {
                                    "standard": True,
                                    "extended": True,
                                    "large": True,
                                },
                            }
                        ]
                    },
                    "MGMT": {
                        "peerList": [
                            {
                                "peerAddress": "172.30.11.10",
                                "advertisedCommunities": {
                                    "standard": True,
                                    "extended": True,
                                    "large": True,
                                },
                            }
                        ]
                    },
                }
            }
        ],
        "inputs": {
            "bgp_peers": [
                {
                    "peer_address": "172.30.11.1",
                },
                {
                    "peer_address": "172.30.11.10",
                    "vrf": "MGMT",
                },
            ]
        },
        "expected": {"result": "success"},
    },
    {
        "name": "failure-no-peer",
        "test": VerifyBGPAdvCommunities,
        "eos_data": [
            {
                "vrfs": {
                    "default": {
                        "peerList": [
                            {
                                "peerAddress": "172.30.11.1",
                                "advertisedCommunities": {
                                    "standard": True,
                                    "extended": True,
                                    "large": True,
                                },
                            }
                        ]
                    },
                    "MGMT": {
                        "peerList": [
                            {
                                "peerAddress": "172.30.11.1",
                                "advertisedCommunities": {
                                    "standard": True,
                                    "extended": True,
                                    "large": True,
                                },
                            }
                        ]
                    },
                }
            }
        ],
        "inputs": {
            "bgp_peers": [
                {
                    "peer_address": "172.30.11.10",
                    "vrf": "default",
                },
                {
                    "peer_address": "172.30.11.12",
                    "vrf": "MGMT",
                },
            ]
        },
        "expected": {
            "result": "failure",
            "messages": [
                "Peer: 172.30.11.10 VRF: default - Not found",
                "Peer: 172.30.11.12 VRF: MGMT - Not found",
            ],
        },
    },
    {
        "name": "failure-not-correct-communities",
        "test": VerifyBGPAdvCommunities,
        "eos_data": [
            {
                "vrfs": {
                    "default": {
                        "peerList": [
                            {
                                "peerAddress": "172.30.11.1",
                                "advertisedCommunities": {
                                    "standard": False,
                                    "extended": False,
                                    "large": False,
                                },
                            }
                        ]
                    },
                    "CS": {
                        "peerList": [
                            {
                                "peerAddress": "172.30.11.10",
                                "advertisedCommunities": {
                                    "standard": True,
                                    "extended": True,
                                    "large": False,
                                },
                            }
                        ]
                    },
                }
            }
        ],
        "inputs": {
            "bgp_peers": [
                {
                    "peer_address": "172.30.11.1",
                    "vrf": "default",
                },
                {
                    "peer_address": "172.30.11.10",
                    "vrf": "CS",
                },
            ]
        },
        "expected": {
            "result": "failure",
            "messages": [
                "Peer: 172.30.11.1 VRF: default - Standard: False, Extended: False, Large: False",
                "Peer: 172.30.11.10 VRF: CS - Standard: True, Extended: True, Large: False",
            ],
        },
    },
    {
        "name": "success",
        "test": VerifyBGPTimers,
        "eos_data": [
            {
                "vrfs": {
                    "default": {
                        "peerList": [
                            {
                                "peerAddress": "172.30.11.1",
                                "holdTime": 180,
                                "keepaliveTime": 60,
                            }
                        ]
                    },
                    "MGMT": {
                        "peerList": [
                            {
                                "peerAddress": "172.30.11.11",
                                "holdTime": 180,
                                "keepaliveTime": 60,
                            }
                        ]
                    },
                }
            }
        ],
        "inputs": {
            "bgp_peers": [
                {
                    "peer_address": "172.30.11.1",
                    "vrf": "default",
                    "hold_time": 180,
                    "keep_alive_time": 60,
                },
                {
                    "peer_address": "172.30.11.11",
                    "vrf": "MGMT",
                    "hold_time": 180,
                    "keep_alive_time": 60,
                },
            ]
        },
        "expected": {"result": "success"},
    },
    {
        "name": "failure-no-peer",
        "test": VerifyBGPTimers,
        "eos_data": [
            {
                "vrfs": {
                    "default": {"peerList": []},
                    "MGMT": {"peerList": []},
                }
            }
        ],
        "inputs": {
            "bgp_peers": [
                {
                    "peer_address": "172.30.11.1",
                    "vrf": "MGMT",
                    "hold_time": 180,
                    "keep_alive_time": 60,
                },
                {
                    "peer_address": "172.30.11.11",
                    "vrf": "default",
                    "hold_time": 180,
                    "keep_alive_time": 60,
                },
            ]
        },
        "expected": {
            "result": "failure",
            "messages": [
                "Peer: 172.30.11.1 VRF: MGMT - Not found",
                "Peer: 172.30.11.11 VRF: default - Not found",
            ],
        },
    },
    {
        "name": "failure-not-correct-timers",
        "test": VerifyBGPTimers,
        "eos_data": [
            {
                "vrfs": {
                    "default": {
                        "peerList": [
                            {
                                "peerAddress": "172.30.11.1",
                                "holdTime": 160,
                                "keepaliveTime": 60,
                            }
                        ]
                    },
                    "MGMT": {
                        "peerList": [
                            {
                                "peerAddress": "172.30.11.11",
                                "holdTime": 120,
                                "keepaliveTime": 40,
                            }
                        ]
                    },
                }
            }
        ],
        "inputs": {
            "bgp_peers": [
                {
                    "peer_address": "172.30.11.1",
                    "vrf": "default",
                    "hold_time": 180,
                    "keep_alive_time": 60,
                },
                {
                    "peer_address": "172.30.11.11",
                    "vrf": "MGMT",
                    "hold_time": 180,
                    "keep_alive_time": 60,
                },
            ]
        },
        "expected": {
            "result": "failure",
            "messages": [
                "Peer: 172.30.11.1 VRF: default - Hold time mismatch - Expected: 180, Actual: 160",
                "Peer: 172.30.11.11 VRF: MGMT - Hold time mismatch - Expected: 180, Actual: 120",
                "Peer: 172.30.11.11 VRF: MGMT - Keepalive time mismatch - Expected: 60, Actual: 40",
            ],
        },
    },
    {
        "name": "success",
        "test": VerifyBGPPeerDropStats,
        "eos_data": [
            {
                "vrfs": {
                    "default": {
                        "peerList": [
                            {
                                "peerAddress": "10.100.0.8",
                                "dropStats": {
                                    "inDropAsloop": 0,
                                    "inDropClusterIdLoop": 0,
                                    "inDropMalformedMpbgp": 0,
                                    "inDropOrigId": 0,
                                    "inDropNhLocal": 0,
                                    "inDropNhAfV6": 0,
                                    "prefixDroppedMartianV4": 0,
                                    "prefixDroppedMaxRouteLimitViolatedV4": 0,
                                    "prefixDroppedMartianV6": 0,
                                },
                            }
                        ]
                    },
                    "MGMT": {
                        "peerList": [
                            {
                                "peerAddress": "10.100.0.9",
                                "dropStats": {
                                    "inDropAsloop": 0,
                                    "inDropClusterIdLoop": 0,
                                    "inDropMalformedMpbgp": 0,
                                    "inDropOrigId": 0,
                                    "inDropNhLocal": 0,
                                    "inDropNhAfV6": 0,
                                    "prefixDroppedMartianV4": 0,
                                    "prefixDroppedMaxRouteLimitViolatedV4": 0,
                                    "prefixDroppedMartianV6": 0,
                                },
                            }
                        ]
                    },
                },
            },
        ],
        "inputs": {
            "bgp_peers": [
                {
                    "peer_address": "10.100.0.8",
                    "vrf": "default",
                    "drop_stats": ["prefixDroppedMartianV4", "prefixDroppedMaxRouteLimitViolatedV4", "prefixDroppedMartianV6"],
                },
                {"peer_address": "10.100.0.9", "vrf": "MGMT", "drop_stats": ["inDropClusterIdLoop", "inDropOrigId", "inDropNhLocal"]},
            ]
        },
        "expected": {"result": "success"},
    },
    {
        "name": "failure-not-found",
        "test": VerifyBGPPeerDropStats,
        "eos_data": [{"vrfs": {}}],
        "inputs": {
            "bgp_peers": [
                {
                    "peer_address": "10.100.0.8",
                    "vrf": "default",
                    "drop_stats": ["prefixDroppedMartianV4", "prefixDroppedMaxRouteLimitViolatedV4", "prefixDroppedMartianV6"],
                },
                {"peer_address": "10.100.0.9", "vrf": "MGMT", "drop_stats": ["inDropClusterIdLoop", "inDropOrigId", "inDropNhLocal"]},
            ]
        },
        "expected": {
            "result": "failure",
            "messages": [
                "Peer: 10.100.0.8 VRF: default - Not found",
                "Peer: 10.100.0.9 VRF: MGMT - Not found",
            ],
        },
    },
    {
        "name": "failure",
        "test": VerifyBGPPeerDropStats,
        "eos_data": [
            {
                "vrfs": {
                    "default": {
                        "peerList": [
                            {
                                "peerAddress": "10.100.0.8",
                                "dropStats": {
                                    "inDropAsloop": 0,
                                    "inDropClusterIdLoop": 0,
                                    "inDropMalformedMpbgp": 0,
                                    "inDropOrigId": 1,
                                    "inDropNhLocal": 1,
                                    "inDropNhAfV6": 0,
                                    "prefixDroppedMartianV4": 1,
                                    "prefixDroppedMaxRouteLimitViolatedV4": 1,
                                    "prefixDroppedMartianV6": 0,
                                },
                            }
                        ]
                    },
                    "MGMT": {
                        "peerList": [
                            {
                                "peerAddress": "10.100.0.9",
                                "dropStats": {
                                    "inDropAsloop": 0,
                                    "inDropClusterIdLoop": 0,
                                    "inDropMalformedMpbgp": 0,
                                    "inDropOrigId": 1,
                                    "inDropNhLocal": 1,
                                    "inDropNhAfV6": 0,
                                    "prefixDroppedMartianV4": 0,
                                    "prefixDroppedMaxRouteLimitViolatedV4": 0,
                                    "prefixDroppedMartianV6": 0,
                                },
                            }
                        ]
                    },
                },
            },
        ],
        "inputs": {
            "bgp_peers": [
                {
                    "peer_address": "10.100.0.8",
                    "vrf": "default",
                    "drop_stats": ["prefixDroppedMartianV4", "prefixDroppedMaxRouteLimitViolatedV4", "prefixDroppedMartianV6"],
                },
                {"peer_address": "10.100.0.9", "vrf": "MGMT", "drop_stats": ["inDropClusterIdLoop", "inDropOrigId", "inDropNhLocal"]},
            ]
        },
        "expected": {
            "result": "failure",
            "messages": [
                "Peer: 10.100.0.8 VRF: default - Non-zero NLRI drop statistics counter - prefixDroppedMartianV4: 1",
                "Peer: 10.100.0.8 VRF: default - Non-zero NLRI drop statistics counter - prefixDroppedMaxRouteLimitViolatedV4: 1",
                "Peer: 10.100.0.9 VRF: MGMT - Non-zero NLRI drop statistics counter - inDropOrigId: 1",
                "Peer: 10.100.0.9 VRF: MGMT - Non-zero NLRI drop statistics counter - inDropNhLocal: 1",
            ],
        },
    },
    {
        "name": "success-all-drop-stats",
        "test": VerifyBGPPeerDropStats,
        "eos_data": [
            {
                "vrfs": {
                    "default": {
                        "peerList": [
                            {
                                "peerAddress": "10.100.0.8",
                                "dropStats": {
                                    "inDropAsloop": 0,
                                    "inDropClusterIdLoop": 0,
                                    "inDropMalformedMpbgp": 0,
                                    "inDropOrigId": 0,
                                    "inDropNhLocal": 0,
                                    "inDropNhAfV6": 0,
                                    "prefixDroppedMartianV4": 0,
                                    "prefixDroppedMaxRouteLimitViolatedV4": 0,
                                    "prefixDroppedMartianV6": 0,
                                },
                            }
                        ]
                    },
                    "MGMT": {
                        "peerList": [
                            {
                                "peerAddress": "10.100.0.9",
                                "dropStats": {
                                    "inDropAsloop": 0,
                                    "inDropClusterIdLoop": 0,
                                    "inDropMalformedMpbgp": 0,
                                    "inDropOrigId": 0,
                                    "inDropNhLocal": 0,
                                    "inDropNhAfV6": 0,
                                    "prefixDroppedMartianV4": 0,
                                    "prefixDroppedMaxRouteLimitViolatedV4": 0,
                                    "prefixDroppedMartianV6": 0,
                                },
                            }
                        ]
                    },
                },
            },
        ],
        "inputs": {
            "bgp_peers": [
                {"peer_address": "10.100.0.8", "vrf": "default"},
                {"peer_address": "10.100.0.9", "vrf": "MGMT"},
            ]
        },
        "expected": {"result": "success"},
    },
    {
        "name": "failure-all-drop-stats",
        "test": VerifyBGPPeerDropStats,
        "eos_data": [
            {
                "vrfs": {
                    "default": {
                        "peerList": [
                            {
                                "peerAddress": "10.100.0.8",
                                "dropStats": {
                                    "inDropAsloop": 3,
                                    "inDropClusterIdLoop": 0,
                                    "inDropMalformedMpbgp": 0,
                                    "inDropOrigId": 1,
                                    "inDropNhLocal": 1,
                                    "inDropNhAfV6": 0,
                                    "prefixDroppedMartianV4": 1,
                                    "prefixDroppedMaxRouteLimitViolatedV4": 1,
                                    "prefixDroppedMartianV6": 0,
                                },
                            }
                        ]
                    },
                    "MGMT": {
                        "peerList": [
                            {
                                "peerAddress": "10.100.0.9",
                                "dropStats": {
                                    "inDropAsloop": 2,
                                    "inDropClusterIdLoop": 0,
                                    "inDropMalformedMpbgp": 0,
                                    "inDropOrigId": 1,
                                    "inDropNhLocal": 1,
                                    "inDropNhAfV6": 0,
                                    "prefixDroppedMartianV4": 0,
                                    "prefixDroppedMaxRouteLimitViolatedV4": 0,
                                    "prefixDroppedMartianV6": 0,
                                },
                            }
                        ]
                    },
                },
            },
        ],
        "inputs": {
            "bgp_peers": [
                {"peer_address": "10.100.0.8", "vrf": "default"},
                {"peer_address": "10.100.0.9", "vrf": "MGMT"},
            ]
        },
        "expected": {
            "result": "failure",
            "messages": [
                "Peer: 10.100.0.8 VRF: default - Non-zero NLRI drop statistics counter - inDropAsloop: 3",
                "Peer: 10.100.0.8 VRF: default - Non-zero NLRI drop statistics counter - inDropOrigId: 1",
                "Peer: 10.100.0.8 VRF: default - Non-zero NLRI drop statistics counter - inDropNhLocal: 1",
                "Peer: 10.100.0.8 VRF: default - Non-zero NLRI drop statistics counter - prefixDroppedMartianV4: 1",
                "Peer: 10.100.0.8 VRF: default - Non-zero NLRI drop statistics counter - prefixDroppedMaxRouteLimitViolatedV4: 1",
                "Peer: 10.100.0.9 VRF: MGMT - Non-zero NLRI drop statistics counter - inDropAsloop: 2",
                "Peer: 10.100.0.9 VRF: MGMT - Non-zero NLRI drop statistics counter - inDropOrigId: 1",
                "Peer: 10.100.0.9 VRF: MGMT - Non-zero NLRI drop statistics counter - inDropNhLocal: 1",
            ],
        },
    },
    {
        "name": "success",
        "test": VerifyBGPPeerUpdateErrors,
        "eos_data": [
            {
                "vrfs": {
                    "default": {
                        "peerList": [
                            {
                                "peerAddress": "10.100.0.8",
                                "peerInUpdateErrors": {
                                    "inUpdErrWithdraw": 0,
                                    "inUpdErrIgnore": 0,
                                    "inUpdErrDisableAfiSafi": 0,
                                    "disabledAfiSafi": "None",
                                    "lastUpdErrTime": 0,
                                },
                            }
                        ]
                    },
                    "MGMT": {
                        "peerList": [
                            {
                                "peerAddress": "10.100.0.9",
                                "peerInUpdateErrors": {
                                    "inUpdErrWithdraw": 0,
                                    "inUpdErrIgnore": 0,
                                    "inUpdErrDisableAfiSafi": 0,
                                    "disabledAfiSafi": "None",
                                    "lastUpdErrTime": 0,
                                },
                            }
                        ]
                    },
                },
            },
        ],
        "inputs": {
            "bgp_peers": [
                {"peer_address": "10.100.0.8", "vrf": "default", "update_errors": ["inUpdErrWithdraw", "inUpdErrIgnore", "disabledAfiSafi"]},
                {"peer_address": "10.100.0.9", "vrf": "MGMT", "update_errors": ["inUpdErrWithdraw", "inUpdErrIgnore", "disabledAfiSafi"]},
            ]
        },
        "expected": {"result": "success"},
    },
    {
        "name": "failure-not-found",
        "test": VerifyBGPPeerUpdateErrors,
        "eos_data": [
            {"vrfs": {}},
        ],
        "inputs": {
            "bgp_peers": [
                {"peer_address": "10.100.0.8", "vrf": "default", "update_errors": ["inUpdErrWithdraw", "inUpdErrIgnore", "disabledAfiSafi"]},
                {"peer_address": "10.100.0.9", "vrf": "MGMT", "update_errors": ["inUpdErrWithdraw", "inUpdErrIgnore", "disabledAfiSafi"]},
            ]
        },
        "expected": {
            "result": "failure",
            "messages": [
                "Peer: 10.100.0.8 VRF: default - Not found",
                "Peer: 10.100.0.9 VRF: MGMT - Not found",
            ],
        },
    },
    {
        "name": "failure-errors",
        "test": VerifyBGPPeerUpdateErrors,
        "eos_data": [
            {
                "vrfs": {
                    "default": {
                        "peerList": [
                            {
                                "peerAddress": "10.100.0.8",
                                "peerInUpdateErrors": {
                                    "inUpdErrWithdraw": 0,
                                    "inUpdErrIgnore": 0,
                                    "inUpdErrDisableAfiSafi": 0,
                                    "disabledAfiSafi": "ipv4Unicast",
                                    "lastUpdErrTime": 0,
                                },
                            }
                        ]
                    },
                    "MGMT": {
                        "peerList": [
                            {
                                "peerAddress": "10.100.0.9",
                                "peerInUpdateErrors": {
                                    "inUpdErrWithdraw": 1,
                                    "inUpdErrIgnore": 0,
                                    "inUpdErrDisableAfiSafi": 0,
                                    "disabledAfiSafi": "None",
                                    "lastUpdErrTime": 0,
                                },
                            }
                        ]
                    },
                },
            },
        ],
        "inputs": {
            "bgp_peers": [
                {"peer_address": "10.100.0.8", "vrf": "default", "update_errors": ["inUpdErrWithdraw", "inUpdErrIgnore", "disabledAfiSafi"]},
                {"peer_address": "10.100.0.9", "vrf": "MGMT", "update_errors": ["inUpdErrWithdraw", "inUpdErrIgnore", "disabledAfiSafi"]},
            ]
        },
        "expected": {
            "result": "failure",
            "messages": [
                "Peer: 10.100.0.8 VRF: default - Non-zero update error counter - disabledAfiSafi: ipv4Unicast",
                "Peer: 10.100.0.9 VRF: MGMT - Non-zero update error counter - inUpdErrWithdraw: 1",
            ],
        },
    },
    {
        "name": "success-all-error-counters",
        "test": VerifyBGPPeerUpdateErrors,
        "eos_data": [
            {
                "vrfs": {
                    "default": {
                        "peerList": [
                            {
                                "peerAddress": "10.100.0.8",
                                "peerInUpdateErrors": {
                                    "inUpdErrWithdraw": 0,
                                    "inUpdErrIgnore": 0,
                                    "inUpdErrDisableAfiSafi": 0,
                                    "disabledAfiSafi": "None",
                                    "lastUpdErrTime": 0,
                                },
                            }
                        ]
                    },
                    "MGMT": {
                        "peerList": [
                            {
                                "peerAddress": "10.100.0.9",
                                "peerInUpdateErrors": {
                                    "inUpdErrWithdraw": 0,
                                    "inUpdErrIgnore": 0,
                                    "inUpdErrDisableAfiSafi": 0,
                                    "disabledAfiSafi": "None",
                                    "lastUpdErrTime": 0,
                                },
                            }
                        ]
                    },
                },
            },
        ],
        "inputs": {
            "bgp_peers": [
                {"peer_address": "10.100.0.8", "vrf": "default"},
                {"peer_address": "10.100.0.9", "vrf": "MGMT"},
            ]
        },
        "expected": {"result": "success"},
    },
    {
        "name": "failure-all-error-counters",
        "test": VerifyBGPPeerUpdateErrors,
        "eos_data": [
            {
                "vrfs": {
                    "default": {
                        "peerList": [
                            {
                                "peerAddress": "10.100.0.8",
                                "peerInUpdateErrors": {
                                    "inUpdErrWithdraw": 1,
                                    "inUpdErrIgnore": 0,
                                    "inUpdErrDisableAfiSafi": 0,
                                    "disabledAfiSafi": "ipv4Unicast",
                                    "lastUpdErrTime": 0,
                                },
                            }
                        ]
                    },
                    "MGMT": {
                        "peerList": [
                            {
                                "peerAddress": "10.100.0.9",
                                "peerInUpdateErrors": {
                                    "inUpdErrWithdraw": 1,
                                    "inUpdErrIgnore": 0,
                                    "inUpdErrDisableAfiSafi": 1,
                                    "disabledAfiSafi": "None",
                                    "lastUpdErrTime": 0,
                                },
                            }
                        ]
                    },
                },
            },
        ],
        "inputs": {
            "bgp_peers": [
                {"peer_address": "10.100.0.8", "vrf": "default", "update_errors": ["inUpdErrWithdraw", "inUpdErrIgnore", "disabledAfiSafi"]},
                {
                    "peer_address": "10.100.0.9",
                    "vrf": "MGMT",
                    "update_errors": ["inUpdErrWithdraw", "inUpdErrIgnore", "disabledAfiSafi", "inUpdErrDisableAfiSafi"],
                },
            ]
        },
        "expected": {
            "result": "failure",
            "messages": [
                "Peer: 10.100.0.8 VRF: default - Non-zero update error counter - inUpdErrWithdraw: 1",
                "Peer: 10.100.0.8 VRF: default - Non-zero update error counter - disabledAfiSafi: ipv4Unicast",
                "Peer: 10.100.0.9 VRF: MGMT - Non-zero update error counter - inUpdErrWithdraw: 1",
                "Peer: 10.100.0.9 VRF: MGMT - Non-zero update error counter - inUpdErrDisableAfiSafi: 1",
            ],
        },
    },
    {
        "name": "failure-all-not-found",
        "test": VerifyBGPPeerUpdateErrors,
        "eos_data": [
            {
                "vrfs": {
                    "default": {
                        "peerList": [
                            {
                                "peerAddress": "10.100.0.8",
                                "peerInUpdateErrors": {
                                    "inUpdErrIgnore": 0,
                                    "inUpdErrDisableAfiSafi": 0,
                                    "disabledAfiSafi": "ipv4Unicast",
                                    "lastUpdErrTime": 0,
                                },
                            }
                        ]
                    },
                    "MGMT": {
                        "peerList": [
                            {
                                "peerAddress": "10.100.0.9",
                                "peerInUpdateErrors": {
                                    "inUpdErrWithdraw": 1,
                                    "inUpdErrIgnore": 0,
                                    "disabledAfiSafi": "None",
                                    "lastUpdErrTime": 0,
                                },
                            }
                        ]
                    },
                },
            },
        ],
        "inputs": {
            "bgp_peers": [
                {"peer_address": "10.100.0.8", "vrf": "default", "update_errors": ["inUpdErrWithdraw", "inUpdErrIgnore", "disabledAfiSafi"]},
                {
                    "peer_address": "10.100.0.9",
                    "vrf": "MGMT",
                    "update_errors": ["inUpdErrWithdraw", "inUpdErrIgnore", "disabledAfiSafi", "inUpdErrDisableAfiSafi"],
                },
            ]
        },
        "expected": {
            "result": "failure",
            "messages": [
                "Peer: 10.100.0.8 VRF: default - Non-zero update error counter - inUpdErrWithdraw: Not Found",
                "Peer: 10.100.0.8 VRF: default - Non-zero update error counter - disabledAfiSafi: ipv4Unicast",
                "Peer: 10.100.0.9 VRF: MGMT - Non-zero update error counter - inUpdErrWithdraw: 1",
                "Peer: 10.100.0.9 VRF: MGMT - Non-zero update error counter - inUpdErrDisableAfiSafi: Not Found",
            ],
        },
    },
    {
        "name": "success",
        "test": VerifyBgpRouteMaps,
        "eos_data": [
            {
                "vrfs": {
                    "default": {
                        "peerList": [
                            {
                                "peerAddress": "10.100.0.8",
                                "routeMapInbound": "RM-MLAG-PEER-IN",
                                "routeMapOutbound": "RM-MLAG-PEER-OUT",
                            }
                        ]
                    },
                    "MGMT": {
                        "peerList": [
                            {
                                "peerAddress": "10.100.0.10",
                                "routeMapInbound": "RM-MLAG-PEER-IN",
                                "routeMapOutbound": "RM-MLAG-PEER-OUT",
                            }
                        ]
                    },
                },
            },
        ],
        "inputs": {
            "bgp_peers": [
                {"peer_address": "10.100.0.8", "vrf": "default", "inbound_route_map": "RM-MLAG-PEER-IN", "outbound_route_map": "RM-MLAG-PEER-OUT"},
                {"peer_address": "10.100.0.10", "vrf": "MGMT", "inbound_route_map": "RM-MLAG-PEER-IN", "outbound_route_map": "RM-MLAG-PEER-OUT"},
            ]
        },
        "expected": {"result": "success"},
    },
    {
        "name": "failure-incorrect-route-map",
        "test": VerifyBgpRouteMaps,
        "eos_data": [
            {
                "vrfs": {
                    "default": {
                        "peerList": [
                            {
                                "peerAddress": "10.100.0.8",
                                "routeMapInbound": "RM-MLAG-PEER",
                                "routeMapOutbound": "RM-MLAG-PEER",
                            }
                        ]
                    },
                    "MGMT": {
                        "peerList": [
                            {
                                "peerAddress": "10.100.0.10",
                                "routeMapInbound": "RM-MLAG-PEER",
                                "routeMapOutbound": "RM-MLAG-PEER",
                            }
                        ]
                    },
                },
            },
        ],
        "inputs": {
            "bgp_peers": [
                {"peer_address": "10.100.0.8", "vrf": "default", "inbound_route_map": "RM-MLAG-PEER-IN", "outbound_route_map": "RM-MLAG-PEER-OUT"},
                {"peer_address": "10.100.0.10", "vrf": "MGMT", "inbound_route_map": "RM-MLAG-PEER-IN", "outbound_route_map": "RM-MLAG-PEER-OUT"},
            ]
        },
        "expected": {
            "result": "failure",
            "messages": [
                "Peer: 10.100.0.8 VRF: default - Inbound route-map mismatch - Expected: RM-MLAG-PEER-IN, Actual: RM-MLAG-PEER",
                "Peer: 10.100.0.8 VRF: default - Outbound route-map mismatch - Expected: RM-MLAG-PEER-OUT, Actual: RM-MLAG-PEER",
                "Peer: 10.100.0.10 VRF: MGMT - Inbound route-map mismatch - Expected: RM-MLAG-PEER-IN, Actual: RM-MLAG-PEER",
                "Peer: 10.100.0.10 VRF: MGMT - Outbound route-map mismatch - Expected: RM-MLAG-PEER-OUT, Actual: RM-MLAG-PEER",
            ],
        },
    },
    {
        "name": "failure-incorrect-inbound-map",
        "test": VerifyBgpRouteMaps,
        "eos_data": [
            {
                "vrfs": {
                    "default": {
                        "peerList": [
                            {
                                "peerAddress": "10.100.0.8",
                                "routeMapInbound": "RM-MLAG-PEER",
                                "routeMapOutbound": "RM-MLAG-PEER",
                            }
                        ]
                    },
                    "MGMT": {
                        "peerList": [
                            {
                                "peerAddress": "10.100.0.10",
                                "routeMapInbound": "RM-MLAG-PEER",
                                "routeMapOutbound": "RM-MLAG-PEER",
                            }
                        ]
                    },
                },
            },
        ],
        "inputs": {
            "bgp_peers": [
                {"peer_address": "10.100.0.8", "vrf": "default", "inbound_route_map": "RM-MLAG-PEER-IN"},
                {"peer_address": "10.100.0.10", "vrf": "MGMT", "inbound_route_map": "RM-MLAG-PEER-IN"},
            ]
        },
        "expected": {
            "result": "failure",
            "messages": [
                "Peer: 10.100.0.8 VRF: default - Inbound route-map mismatch - Expected: RM-MLAG-PEER-IN, Actual: RM-MLAG-PEER",
                "Peer: 10.100.0.10 VRF: MGMT - Inbound route-map mismatch - Expected: RM-MLAG-PEER-IN, Actual: RM-MLAG-PEER",
            ],
        },
    },
    {
        "name": "failure-route-maps-not-configured",
        "test": VerifyBgpRouteMaps,
        "eos_data": [
            {
                "vrfs": {
                    "default": {
                        "peerList": [
                            {
                                "peerAddress": "10.100.0.8",
                            }
                        ]
                    },
                    "MGMT": {
                        "peerList": [
                            {
                                "peerAddress": "10.100.0.10",
                            }
                        ]
                    },
                },
            },
        ],
        "inputs": {
            "bgp_peers": [
                {"peer_address": "10.100.0.8", "vrf": "default", "inbound_route_map": "RM-MLAG-PEER-IN", "outbound_route_map": "RM-MLAG-PEER-OUT"},
                {"peer_address": "10.100.0.10", "vrf": "MGMT", "inbound_route_map": "RM-MLAG-PEER-IN", "outbound_route_map": "RM-MLAG-PEER-OUT"},
            ]
        },
        "expected": {
            "result": "failure",
            "messages": [
                "Peer: 10.100.0.8 VRF: default - Inbound route-map mismatch - Expected: RM-MLAG-PEER-IN, Actual: Not Configured",
                "Peer: 10.100.0.8 VRF: default - Outbound route-map mismatch - Expected: RM-MLAG-PEER-OUT, Actual: Not Configured",
                "Peer: 10.100.0.10 VRF: MGMT - Inbound route-map mismatch - Expected: RM-MLAG-PEER-IN, Actual: Not Configured",
                "Peer: 10.100.0.10 VRF: MGMT - Outbound route-map mismatch - Expected: RM-MLAG-PEER-OUT, Actual: Not Configured",
            ],
        },
    },
    {
        "name": "failure-peer-not-found",
        "test": VerifyBgpRouteMaps,
        "eos_data": [
            {
                "vrfs": {
                    "default": {"peerList": []},
                    "MGMT": {"peerList": []},
                },
            },
        ],
        "inputs": {
            "bgp_peers": [
                {"peer_address": "10.100.0.8", "vrf": "default", "inbound_route_map": "RM-MLAG-PEER-IN"},
                {"peer_address": "10.100.0.10", "vrf": "MGMT", "inbound_route_map": "RM-MLAG-PEER-IN"},
            ]
        },
        "expected": {
            "result": "failure",
            "messages": [
                "Peer: 10.100.0.8 VRF: default - Not found",
                "Peer: 10.100.0.10 VRF: MGMT - Not found",
            ],
        },
    },
    {
        "name": "success",
        "test": VerifyBGPPeerRouteLimit,
        "eos_data": [
            {
                "vrfs": {
                    "default": {
                        "peerList": [
                            {
                                "peerAddress": "10.100.0.8",
                                "maxTotalRoutes": 12000,
                                "totalRoutesWarnLimit": 10000,
                            }
                        ]
                    },
                    "MGMT": {
                        "peerList": [
                            {
                                "peerAddress": "10.100.0.9",
                                "maxTotalRoutes": 10000,
                                "totalRoutesWarnLimit": 9000,
                            }
                        ]
                    },
                },
            },
        ],
        "inputs": {
            "bgp_peers": [
                {"peer_address": "10.100.0.8", "vrf": "default", "maximum_routes": 12000, "warning_limit": 10000},
                {"peer_address": "10.100.0.9", "vrf": "MGMT", "maximum_routes": 10000},
            ]
        },
        "expected": {"result": "success"},
    },
    {
        "name": "success-no-warning-limit",
        "test": VerifyBGPPeerRouteLimit,
        "eos_data": [
            {
                "vrfs": {
                    "default": {
                        "peerList": [
                            {
                                "peerAddress": "10.100.0.8",
                                "maxTotalRoutes": 12000,
                            }
                        ]
                    },
                    "MGMT": {
                        "peerList": [
                            {
                                "peerAddress": "10.100.0.9",
                                "maxTotalRoutes": 10000,
                            }
                        ]
                    },
                },
            },
        ],
        "inputs": {
            "bgp_peers": [
                {"peer_address": "10.100.0.8", "vrf": "default", "maximum_routes": 12000, "warning_limit": 0},
                {"peer_address": "10.100.0.9", "vrf": "MGMT", "maximum_routes": 10000},
            ]
        },
        "expected": {"result": "success"},
    },
    {
        "name": "failure-peer-not-found",
        "test": VerifyBGPPeerRouteLimit,
        "eos_data": [
            {
                "vrfs": {
                    "default": {},
                    "MGMT": {},
                },
            },
        ],
        "inputs": {
            "bgp_peers": [
                {"peer_address": "10.100.0.8", "vrf": "default", "maximum_routes": 12000, "warning_limit": 10000},
                {"peer_address": "10.100.0.9", "vrf": "MGMT", "maximum_routes": 10000, "warning_limit": 9000},
            ]
        },
        "expected": {
            "result": "failure",
            "messages": [
                "Peer: 10.100.0.8 VRF: default - Not found",
                "Peer: 10.100.0.9 VRF: MGMT - Not found",
            ],
        },
    },
    {
        "name": "failure-incorrect-max-routes",
        "test": VerifyBGPPeerRouteLimit,
        "eos_data": [
            {
                "vrfs": {
                    "default": {
                        "peerList": [
                            {
                                "peerAddress": "10.100.0.8",
                                "maxTotalRoutes": 13000,
                                "totalRoutesWarnLimit": 11000,
                            }
                        ]
                    },
                    "MGMT": {
                        "peerList": [
                            {
                                "peerAddress": "10.100.0.9",
                                "maxTotalRoutes": 11000,
                                "totalRoutesWarnLimit": 10000,
                            }
                        ]
                    },
                },
            },
        ],
        "inputs": {
            "bgp_peers": [
                {"peer_address": "10.100.0.8", "vrf": "default", "maximum_routes": 12000, "warning_limit": 10000},
                {"peer_address": "10.100.0.9", "vrf": "MGMT", "maximum_routes": 10000, "warning_limit": 9000},
            ]
        },
        "expected": {
            "result": "failure",
            "messages": [
                "Peer: 10.100.0.8 VRF: default - Maximum routes mismatch - Expected: 12000, Actual: 13000",
                "Peer: 10.100.0.8 VRF: default - Maximum routes warning limit mismatch - Expected: 10000, Actual: 11000",
                "Peer: 10.100.0.9 VRF: MGMT - Maximum routes mismatch - Expected: 10000, Actual: 11000",
                "Peer: 10.100.0.9 VRF: MGMT - Maximum routes warning limit mismatch - Expected: 9000, Actual: 10000",
            ],
        },
    },
    {
        "name": "failure-routes-not-found",
        "test": VerifyBGPPeerRouteLimit,
        "eos_data": [
            {
                "vrfs": {
                    "default": {
                        "peerList": [
                            {
                                "peerAddress": "10.100.0.8",
                                "maxTotalRoutes": 12000,
                            }
                        ]
                    },
                    "MGMT": {
                        "peerList": [
                            {
                                "peerAddress": "10.100.0.9",
                                "maxTotalRoutes": 10000,
                            }
                        ]
                    },
                },
            },
        ],
        "inputs": {
            "bgp_peers": [
                {"peer_address": "10.100.0.8", "vrf": "default", "maximum_routes": 12000, "warning_limit": 10000},
                {"peer_address": "10.100.0.9", "vrf": "MGMT", "maximum_routes": 10000, "warning_limit": 9000},
            ]
        },
        "expected": {
            "result": "failure",
            "messages": [
                "Peer: 10.100.0.8 VRF: default - Maximum routes warning limit mismatch - Expected: 10000, Actual: 0",
                "Peer: 10.100.0.9 VRF: MGMT - Maximum routes warning limit mismatch - Expected: 9000, Actual: 0",
            ],
        },
    },
    {
        "name": "success-no-check-tcp-queues",
        "test": VerifyBGPPeerSession,
        "eos_data": [
            {
                "vrfs": {
                    "default": {
                        "peerList": [
                            {
                                "peerAddress": "10.100.0.8",
                                "state": "Established",
                                "peerTcpInfo": {
                                    "outputQueueLength": 10,
                                    "inputQueueLength": 5,
                                },
                            }
                        ]
                    },
                    "MGMT": {
                        "peerList": [
                            {
                                "peerAddress": "10.100.0.9",
                                "state": "Established",
                                "peerTcpInfo": {
                                    "outputQueueLength": 10,
                                    "inputQueueLength": 5,
                                },
                            }
                        ]
                    },
                },
            },
        ],
        "inputs": {
            "check_tcp_queues": False,
            "bgp_peers": [
                {"peer_address": "10.100.0.8", "vrf": "default"},
                {"peer_address": "10.100.0.9", "vrf": "MGMT"},
            ],
        },
        "expected": {"result": "success"},
    },
    {
        "name": "success-check-tcp-queues",
        "test": VerifyBGPPeerSession,
        "eos_data": [
            {
                "vrfs": {
                    "default": {
                        "peerList": [
                            {
                                "peerAddress": "10.100.0.8",
                                "state": "Established",
                                "peerTcpInfo": {
                                    "outputQueueLength": 0,
                                    "inputQueueLength": 0,
                                },
                            }
                        ]
                    },
                    "MGMT": {
                        "peerList": [
                            {
                                "peerAddress": "10.100.0.9",
                                "state": "Established",
                                "peerTcpInfo": {
                                    "outputQueueLength": 0,
                                    "inputQueueLength": 0,
                                },
                            }
                        ]
                    },
                },
            },
        ],
        "inputs": {
            "check_tcp_queues": True,
            "bgp_peers": [
                {"peer_address": "10.100.0.8", "vrf": "default"},
                {"peer_address": "10.100.0.9", "vrf": "MGMT"},
            ],
        },
        "expected": {"result": "success"},
    },
    {
        "name": "failure-peer-not-found",
        "test": VerifyBGPPeerSession,
        "eos_data": [
            {
                "vrfs": {
                    "default": {
                        "peerList": [
                            {
                                "peerAddress": "10.100.0.8",
                                "state": "Established",
                                "peerTcpInfo": {
                                    "outputQueueLength": 0,
                                    "inputQueueLength": 0,
                                },
                            }
                        ]
                    },
                },
            },
        ],
        "inputs": {
            "bgp_peers": [
                {"peer_address": "10.100.0.8", "vrf": "default"},
                {"peer_address": "10.100.0.9", "vrf": "MGMT"},
            ]
        },
        "expected": {
            "result": "failure",
            "messages": [
                "Peer: 10.100.0.9 VRF: MGMT - Not found",
            ],
        },
    },
    {
        "name": "failure-not-established",
        "test": VerifyBGPPeerSession,
        "eos_data": [
            {
                "vrfs": {
                    "default": {
                        "peerList": [
                            {
                                "peerAddress": "10.100.0.8",
                                "state": "Active",
                                "peerTcpInfo": {
                                    "outputQueueLength": 0,
                                    "inputQueueLength": 0,
                                },
                            }
                        ]
                    },
                    "MGMT": {
                        "peerList": [
                            {
                                "peerAddress": "10.100.0.9",
                                "state": "Active",
                                "peerTcpInfo": {
                                    "outputQueueLength": 0,
                                    "inputQueueLength": 0,
                                },
                            }
                        ]
                    },
                },
            },
        ],
        "inputs": {
            "bgp_peers": [
                {"peer_address": "10.100.0.8", "vrf": "default"},
                {"peer_address": "10.100.0.9", "vrf": "MGMT"},
            ]
        },
        "expected": {
            "result": "failure",
            "messages": [
                "Peer: 10.100.0.8 VRF: default - Session state is not established - State: Active",
                "Peer: 10.100.0.9 VRF: MGMT - Session state is not established - State: Active",
            ],
        },
    },
    {
        "name": "failure-check-tcp-queues",
        "test": VerifyBGPPeerSession,
        "eos_data": [
            {
                "vrfs": {
                    "default": {
                        "peerList": [
                            {
                                "peerAddress": "10.100.0.8",
                                "state": "Established",
                                "peerTcpInfo": {
                                    "outputQueueLength": 10,
                                    "inputQueueLength": 5,
                                },
                            }
                        ]
                    },
                    "MGMT": {
                        "peerList": [
                            {
                                "peerAddress": "10.100.0.9",
                                "state": "Established",
                                "peerTcpInfo": {
                                    "outputQueueLength": 0,
                                    "inputQueueLength": 0,
                                },
                            }
                        ]
                    },
                },
            },
        ],
        "inputs": {
            "bgp_peers": [
                {"peer_address": "10.100.0.8", "vrf": "default"},
                {"peer_address": "10.100.0.9", "vrf": "MGMT"},
            ]
        },
        "expected": {
            "result": "failure",
            "messages": [
                "Peer: 10.100.0.8 VRF: default - Session has non-empty message queues - InQ: 5, OutQ: 10",
            ],
        },
    },
    {
        "name": "success",
<<<<<<< HEAD
        "test": VerifyBGPPeerPrefixes,
=======
        "test": VerifyBGPPeerGroup,
>>>>>>> 529e997e
        "eos_data": [
            {
                "vrfs": {
                    "default": {
<<<<<<< HEAD
                        "vrf": "default",
                        "routerId": "10.100.1.5",
                        "asn": "65102",
                        "peers": {
                            "10.100.0.8": {
                                "peerState": "Established",
                                "peerAsn": "65100",
                                "ipv4Unicast": {"afiSafiState": "negotiated", "nlrisReceived": 17, "nlrisAccepted": 17},
                            },
                            "10.100.0.10": {
                                "peerState": "Established",
                                "peerAsn": "65100",
                                "ipv4Unicast": {"afiSafiState": "negotiated", "nlrisReceived": 17, "nlrisAccepted": 17},
                            },
                            "10.100.1.1": {
                                "peerState": "Established",
                                "peerAsn": "65100",
                                "ipv4Multicast": {"afiSafiState": "negotiated", "nlrisReceived": 56, "nlrisAccepted": 56},
                            },
                            "10.100.1.2": {
                                "peerState": "Established",
                                "peerAsn": "65100",
                                "l2VpnEvpn": {"afiSafiState": "negotiated", "nlrisReceived": 56, "nlrisAccepted": 56},
                            },
                            "10.100.4.5": {
                                "peerState": "Established",
                                "peerAsn": "65102",
                                "ipv4Unicast": {"afiSafiState": "negotiated", "nlrisReceived": 20, "nlrisAccepted": 20},
                            },
                        },
                    },
                    "MGMT": {
                        "vrf": "MGMT",
                        "routerId": "10.100.1.5",
                        "asn": "65102",
                        "peers": {
                            "10.100.4.5": {
                                "peerState": "Established",
                                "peerAsn": "65102",
                                "ipv4Multicast": {"afiSafiState": "negotiated", "nlrisReceived": 14, "nlrisAccepted": 14},
                            }
                        },
                    },
                }
            }
        ],
        "inputs": {
            "address_families": [
                {"afi": "ipv4", "safi": "unicast"},
                {"afi": "ipv4", "safi": "multicast", "vrf": "MGMT"},
                {"afi": "evpn"},
=======
                        "peerList": [
                            {
                                "peerAddress": "10.100.0.8",
                                "peerGroupName": "IPv4-UNDERLAY-PEERS",
                            },
                            {
                                "peerAddress": "10.100.4.5",
                                "peerGroupName": "MLAG-IPv4-UNDERLAY-PEER",
                            },
                            {
                                "peerAddress": "10.100.1.1",
                                "peerGroupName": "EVPN-OVERLAY-PEERS",
                            },
                        ]
                    },
                    "MGMT": {
                        "peerList": [
                            {
                                "peerAddress": "10.100.0.10",
                                "peerGroupName": "IPv4-UNDERLAY-PEERS",
                            },
                            {
                                "peerAddress": "10.100.1.2",
                                "peerGroupName": "EVPN-OVERLAY-PEERS",
                            },
                        ]
                    },
                },
            },
        ],
        "inputs": {
            "bgp_peers": [
                {"peer_address": "10.100.0.8", "vrf": "default", "peer_group": "IPv4-UNDERLAY-PEERS"},
                {"peer_address": "10.100.0.10", "vrf": "MGMT", "peer_group": "IPv4-UNDERLAY-PEERS"},
                {"peer_address": "10.100.1.1", "vrf": "default", "peer_group": "EVPN-OVERLAY-PEERS"},
                {"peer_address": "10.100.1.2", "vrf": "MGMT", "peer_group": "EVPN-OVERLAY-PEERS"},
                {"peer_address": "10.100.4.5", "vrf": "default", "peer_group": "MLAG-IPv4-UNDERLAY-PEER"},
>>>>>>> 529e997e
            ]
        },
        "expected": {"result": "success"},
    },
    {
<<<<<<< HEAD
        "name": "failure-vrf-not-configured",
        "test": VerifyBGPPeerPrefixes,
=======
        "name": "failure-incorrect-peer-group",
        "test": VerifyBGPPeerGroup,
>>>>>>> 529e997e
        "eos_data": [
            {
                "vrfs": {
                    "default": {
<<<<<<< HEAD
                        "vrf": "default",
                        "routerId": "10.100.1.5",
                        "asn": "65102",
                        "peers": {
                            "10.100.0.8": {
                                "peerState": "Established",
                                "peerAsn": "65100",
                                "ipv4Unicast": {"afiSafiState": "negotiated", "nlrisReceived": 17, "nlrisAccepted": 17},
                            },
                            "10.100.0.10": {
                                "peerState": "Established",
                                "peerAsn": "65100",
                                "ipv4Unicast": {"afiSafiState": "negotiated", "nlrisReceived": 17, "nlrisAccepted": 17},
                            },
                            "10.100.1.1": {
                                "peerState": "Established",
                                "peerAsn": "65100",
                                "l2VpnEvpn": {"afiSafiState": "negotiated", "nlrisReceived": 56, "nlrisAccepted": 56},
                            },
                            "10.100.1.2": {
                                "peerState": "Established",
                                "peerAsn": "65100",
                                "l2VpnEvpn": {"afiSafiState": "negotiated", "nlrisReceived": 56, "nlrisAccepted": 56},
                            },
                            "10.100.4.5": {
                                "peerState": "Established",
                                "peerAsn": "65102",
                                "ipv4Unicast": {"afiSafiState": "negotiated", "nlrisReceived": 20, "nlrisAccepted": 20},
                            },
                        },
                    },
                    "data": {
                        "vrf": "data",
                        "routerId": "10.100.1.5",
                        "asn": "65102",
                        "peers": {
                            "10.100.4.5": {
                                "peerState": "Established",
                                "peerAsn": "65102",
                                "ipv4Unicast": {"afiSafiState": "negotiated", "nlrisReceived": 14, "nlrisAccepted": 14},
                            }
                        },
                    },
                }
            }
        ],
        "inputs": {
            "address_families": [
                {"afi": "ipv4", "safi": "unicast"},
                {"afi": "ipv4", "safi": "multicast", "vrf": "MGMT"},
                {"afi": "evpn"},
=======
                        "peerList": [
                            {
                                "peerAddress": "10.100.0.8",
                                "peerGroupName": "UNDERLAY-PEERS",
                            },
                            {
                                "peerAddress": "10.100.1.1",
                                "peerGroupName": "OVERLAY-PEERS",
                            },
                            {
                                "peerAddress": "10.100.4.5",
                                "peerGroupName": "UNDERLAY-PEER",
                            },
                        ]
                    },
                    "MGMT": {
                        "peerList": [
                            {
                                "peerAddress": "10.100.0.10",
                                "peerGroupName": "UNDERLAY-PEERS",
                            },
                            {
                                "peerAddress": "10.100.1.2",
                                "peerGroupName": "OVERLAY-PEERS",
                            },
                        ]
                    },
                },
            },
        ],
        "inputs": {
            "bgp_peers": [
                {"peer_address": "10.100.0.8", "vrf": "default", "peer_group": "IPv4-UNDERLAY-PEERS"},
                {"peer_address": "10.100.0.10", "vrf": "MGMT", "peer_group": "IPv4-UNDERLAY-PEERS"},
                {"peer_address": "10.100.1.1", "vrf": "default", "peer_group": "EVPN-OVERLAY-PEERS"},
                {"peer_address": "10.100.1.2", "vrf": "MGMT", "peer_group": "EVPN-OVERLAY-PEERS"},
                {"peer_address": "10.100.4.5", "vrf": "default", "peer_group": "MLAG-IPv4-UNDERLAY-PEER"},
>>>>>>> 529e997e
            ]
        },
        "expected": {
            "result": "failure",
<<<<<<< HEAD
            "messages": ["AFI: ipv4 SAFI: multicast VRF: MGMT - VRF not configured"],
        },
    },
    {
        "name": "failure-not-consistent",
        "test": VerifyBGPPeerPrefixes,
=======
            "messages": [
                "Peer: 10.100.0.8 VRF: default - Incorrect peer group configured - Expected: IPv4-UNDERLAY-PEERS Actual: UNDERLAY-PEERS",
                "Peer: 10.100.0.10 VRF: MGMT - Incorrect peer group configured - Expected: IPv4-UNDERLAY-PEERS Actual: UNDERLAY-PEERS",
                "Peer: 10.100.1.1 VRF: default - Incorrect peer group configured - Expected: EVPN-OVERLAY-PEERS Actual: OVERLAY-PEERS",
                "Peer: 10.100.1.2 VRF: MGMT - Incorrect peer group configured - Expected: EVPN-OVERLAY-PEERS Actual: OVERLAY-PEERS",
                "Peer: 10.100.4.5 VRF: default - Incorrect peer group configured - Expected: MLAG-IPv4-UNDERLAY-PEER Actual: UNDERLAY-PEER",
            ],
        },
    },
    {
        "name": "failure-peers-not-found",
        "test": VerifyBGPPeerGroup,
        "eos_data": [
            {
                "vrfs": {
                    "default": {"peerList": []},
                    "MGMT": {"peerList": []},
                },
            },
        ],
        "inputs": {
            "bgp_peers": [
                {"peer_address": "10.100.0.8", "vrf": "default", "peer_group": "IPv4-UNDERLAY-PEERS"},
                {"peer_address": "10.100.0.10", "vrf": "MGMT", "peer_group": "IPv4-UNDERLAY-PEERS"},
                {"peer_address": "10.100.1.1", "vrf": "default", "peer_group": "EVPN-OVERLAY-PEERS"},
                {"peer_address": "10.100.1.2", "vrf": "MGMT", "peer_group": "EVPN-OVERLAY-PEERS"},
                {"peer_address": "10.100.4.5", "vrf": "default", "peer_group": "MLAG-IPv4-UNDERLAY-PEER"},
            ]
        },
        "expected": {
            "result": "failure",
            "messages": [
                "Peer: 10.100.0.8 VRF: default - Not found",
                "Peer: 10.100.0.10 VRF: MGMT - Not found",
                "Peer: 10.100.1.1 VRF: default - Not found",
                "Peer: 10.100.1.2 VRF: MGMT - Not found",
                "Peer: 10.100.4.5 VRF: default - Not found",
            ],
        },
    },
    {
        "name": "failure-peer-group-not-found",
        "test": VerifyBGPPeerGroup,
>>>>>>> 529e997e
        "eos_data": [
            {
                "vrfs": {
                    "default": {
<<<<<<< HEAD
                        "vrf": "default",
                        "routerId": "10.100.1.5",
                        "asn": "65102",
                        "peers": {
                            "10.100.0.8": {
                                "peerState": "Established",
                                "peerAsn": "65100",
                                "ipv4Unicast": {"afiSafiState": "negotiated", "nlrisReceived": 18, "nlrisAccepted": 17},
                            },
                            "10.100.0.10": {
                                "peerState": "Established",
                                "peerAsn": "65100",
                                "ipv4Unicast": {"afiSafiState": "negotiated", "nlrisReceived": 18, "nlrisAccepted": 17},
                            },
                            "10.100.4.5": {
                                "peerState": "Established",
                                "peerAsn": "65102",
                                "ipv4Unicast": {"afiSafiState": "negotiated", "nlrisReceived": 20, "nlrisAccepted": 20},
                            },
                        },
                    },
                    "MGMT": {
                        "vrf": "data",
                        "routerId": "10.100.1.5",
                        "asn": "65102",
                        "peers": {
                            "10.100.4.5": {
                                "peerState": "Established",
                                "peerAsn": "65102",
                                "ipv4Multicast": {"afiSafiState": "negotiated", "nlrisReceived": 15, "nlrisAccepted": 14},
                            }
                        },
                    },
                }
            }
        ],
        "inputs": {
            "address_families": [
                {"afi": "ipv4", "safi": "unicast"},
                {"afi": "ipv4", "safi": "multicast", "vrf": "MGMT"},
=======
                        "peerList": [
                            {
                                "peerAddress": "10.100.0.8",
                            },
                            {
                                "peerAddress": "10.100.1.1",
                            },
                            {
                                "peerAddress": "10.100.4.5",
                            },
                        ]
                    },
                    "MGMT": {
                        "peerList": [
                            {
                                "peerAddress": "10.100.0.10",
                            },
                            {
                                "peerAddress": "10.100.1.2",
                            },
                        ]
                    },
                },
            },
        ],
        "inputs": {
            "bgp_peers": [
                {"peer_address": "10.100.0.8", "vrf": "default", "peer_group": "IPv4-UNDERLAY-PEERS"},
                {"peer_address": "10.100.0.10", "vrf": "MGMT", "peer_group": "IPv4-UNDERLAY-PEERS"},
                {"peer_address": "10.100.1.1", "vrf": "default", "peer_group": "EVPN-OVERLAY-PEERS"},
                {"peer_address": "10.100.1.2", "vrf": "MGMT", "peer_group": "EVPN-OVERLAY-PEERS"},
                {"peer_address": "10.100.4.5", "vrf": "default", "peer_group": "MLAG-IPv4-UNDERLAY-PEER"},
>>>>>>> 529e997e
            ]
        },
        "expected": {
            "result": "failure",
            "messages": [
<<<<<<< HEAD
                "AFI: ipv4 SAFI: unicast VRF: default Peer: 10.100.0.8 - prefixes are not consistent - Accepted: 17 Received: 18",
                "AFI: ipv4 SAFI: unicast VRF: default Peer: 10.100.0.10 - prefixes are not consistent - Accepted: 17 Received: 18",
                "AFI: ipv4 SAFI: multicast VRF: MGMT Peer: 10.100.4.5 - prefixes are not consistent - Accepted: 14 Received: 15",
            ],
        },
    },
    {
        "name": "failure-misc",
        "test": VerifyBGPPeerPrefixes,
=======
                "Peer: 10.100.0.8 VRF: default - Incorrect peer group configured - Expected: IPv4-UNDERLAY-PEERS Actual: Not Found",
                "Peer: 10.100.0.10 VRF: MGMT - Incorrect peer group configured - Expected: IPv4-UNDERLAY-PEERS Actual: Not Found",
                "Peer: 10.100.1.1 VRF: default - Incorrect peer group configured - Expected: EVPN-OVERLAY-PEERS Actual: Not Found",
                "Peer: 10.100.1.2 VRF: MGMT - Incorrect peer group configured - Expected: EVPN-OVERLAY-PEERS Actual: Not Found",
                "Peer: 10.100.4.5 VRF: default - Incorrect peer group configured - Expected: MLAG-IPv4-UNDERLAY-PEER Actual: Not Found",
            ],
        },
    },
    {
        "name": "success-no-check-tcp-queues",
        "test": VerifyBGPPeerSessionRibd,
>>>>>>> 529e997e
        "eos_data": [
            {
                "vrfs": {
                    "default": {
<<<<<<< HEAD
                        "vrf": "default",
                        "routerId": "10.100.1.5",
                        "asn": "65102",
                        "peers": {
                            "10.100.0.8": {
                                "peerState": "Established",
                                "peerAsn": "65100",
                                "ipv4Unicast": {"afiSafiState": "negotiated", "nlrisReceived": 18, "nlrisAccepted": 17},
                            },
                            "10.100.0.10": {
                                "peerState": "Established",
                                "peerAsn": "65100",
                                "ipv4Unicast": {"afiSafiState": "negotiated", "nlrisReceived": 17, "nlrisAccepted": 17},
                            },
                            "10.100.1.1": {
                                "peerState": "Established",
                                "peerAsn": "65100",
                                "l2VpnEvpn": {"afiSafiState": "negotiated", "nlrisReceived": 56, "nlrisAccepted": 56},
                            },
                            "10.100.1.2": {
                                "peerState": "Established",
                                "peerAsn": "65100",
                                "l2VpnEvpn": {"afiSafiState": "negotiated", "nlrisReceived": 59, "nlrisAccepted": 56},
                            },
                            "10.100.4.5": {
                                "peerState": "Established",
                                "peerAsn": "65102",
                                "ipv4Unicast": {"afiSafiState": "negotiated", "nlrisReceived": 20, "nlrisAccepted": 20},
                            },
                        },
                    },
                    "MGMT": {
                        "vrf": "data",
                        "routerId": "10.100.1.5",
                        "asn": "65102",
                        "peers": {
                            "10.100.4.5": {
                                "peerState": "Established",
                                "peerAsn": "65102",
                                "ipv4Unicast": {"afiSafiState": "negotiated", "nlrisReceived": 14, "nlrisAccepted": 14},
                            }
                        },
                    },
                }
            }
        ],
        "inputs": {
            "address_families": [
                {"afi": "ipv4", "safi": "unicast"},
                {"afi": "ipv4", "safi": "multicast", "vrf": "MGMT"},
                {"afi": "evpn"},
=======
                        "peerList": [
                            {
                                "peerAddress": "10.100.0.8",
                                "state": "Established",
                                "peerTcpInfo": {
                                    "outputQueueLength": 10,
                                    "inputQueueLength": 5,
                                },
                            }
                        ]
                    },
                    "MGMT": {
                        "peerList": [
                            {
                                "peerAddress": "10.100.0.9",
                                "state": "Established",
                                "peerTcpInfo": {
                                    "outputQueueLength": 10,
                                    "inputQueueLength": 5,
                                },
                            }
                        ]
                    },
                },
            },
        ],
        "inputs": {
            "check_tcp_queues": False,
            "bgp_peers": [
                {"peer_address": "10.100.0.8", "vrf": "default"},
                {"peer_address": "10.100.0.9", "vrf": "MGMT"},
            ],
        },
        "expected": {"result": "success"},
    },
    {
        "name": "success-check-tcp-queues",
        "test": VerifyBGPPeerSessionRibd,
        "eos_data": [
            {
                "vrfs": {
                    "default": {
                        "peerList": [
                            {
                                "peerAddress": "10.100.0.8",
                                "state": "Established",
                                "peerTcpInfo": {
                                    "outputQueueLength": 0,
                                    "inputQueueLength": 0,
                                },
                            }
                        ]
                    },
                    "MGMT": {
                        "peerList": [
                            {
                                "peerAddress": "10.100.0.9",
                                "state": "Established",
                                "peerTcpInfo": {
                                    "outputQueueLength": 0,
                                    "inputQueueLength": 0,
                                },
                            }
                        ]
                    },
                },
            },
        ],
        "inputs": {
            "check_tcp_queues": True,
            "bgp_peers": [
                {"peer_address": "10.100.0.8", "vrf": "default"},
                {"peer_address": "10.100.0.9", "vrf": "MGMT"},
            ],
        },
        "expected": {"result": "success"},
    },
    {
        "name": "failure-peer-not-found",
        "test": VerifyBGPPeerSessionRibd,
        "eos_data": [
            {
                "vrfs": {
                    "default": {
                        "peerList": [
                            {
                                "peerAddress": "10.100.0.8",
                                "state": "Established",
                                "peerTcpInfo": {
                                    "outputQueueLength": 0,
                                    "inputQueueLength": 0,
                                },
                            }
                        ]
                    },
                },
            },
        ],
        "inputs": {
            "bgp_peers": [
                {"peer_address": "10.100.0.8", "vrf": "default"},
                {"peer_address": "10.100.0.9", "vrf": "MGMT"},
>>>>>>> 529e997e
            ]
        },
        "expected": {
            "result": "failure",
            "messages": [
<<<<<<< HEAD
                "AFI: ipv4 SAFI: unicast VRF: default Peer: 10.100.0.8 - prefixes are not consistent - Accepted: 17 Received: 18",
                "AFI: ipv4 SAFI: multicast VRF: MGMT - None of the peers are negotiated",
                "AFI: evpn Peer: 10.100.1.2 - prefixes are not consistent - Accepted: 56 Received: 59",
            ],
        },
    },
    {
        "name": "success-specific-peers",
        "test": VerifyBGPPeerPrefixes,
=======
                "Peer: 10.100.0.9 VRF: MGMT - Not found",
            ],
        },
    },
    {
        "name": "failure-not-established",
        "test": VerifyBGPPeerSessionRibd,
>>>>>>> 529e997e
        "eos_data": [
            {
                "vrfs": {
                    "default": {
<<<<<<< HEAD
                        "vrf": "default",
                        "routerId": "10.100.1.5",
                        "asn": "65102",
                        "peers": {
                            "10.100.0.15": {
                                "peerState": "Established",
                                "peerAsn": "65100",
                                "ipv4Unicast": {"afiSafiState": "negotiated", "nlrisReceived": 17, "nlrisAccepted": 17},
                            },
                            "10.100.0.8": {
                                "peerState": "Established",
                                "peerAsn": "65100",
                                "l2VpnEvpn": {"afiSafiState": "negotiated", "nlrisReceived": 56, "nlrisAccepted": 56},
                            },
                            "10.100.0.10": {
                                "peerState": "Established",
                                "peerAsn": "65100",
                                "l2VpnEvpn": {"afiSafiState": "negotiated", "nlrisReceived": 56, "nlrisAccepted": 56},
                            },
                            "10.100.4.5": {
                                "peerState": "Established",
                                "peerAsn": "65102",
                                "ipv4Unicast": {"afiSafiState": "negotiated", "nlrisReceived": 20, "nlrisAccepted": 20},
                            },
                        },
                    },
                    "MGMT": {
                        "vrf": "MGMT",
                        "routerId": "10.100.1.5",
                        "asn": "65102",
                        "peers": {
                            "10.100.0.8": {
                                "peerState": "Established",
                                "peerAsn": "65102",
                                "ipv4Multicast": {"afiSafiState": "negotiated", "nlrisReceived": 14, "nlrisAccepted": 14},
                            },
                            "10.100.0.10": {
                                "peerState": "Established",
                                "peerAsn": "65102",
                                "ipv4Multicast": {"afiSafiState": "negotiated", "nlrisReceived": 14, "nlrisAccepted": 14},
                            },
                        },
                    },
                }
            }
        ],
        "inputs": {
            "address_families": [
                {"afi": "ipv4", "safi": "unicast", "peers": ["10.100.0.15"]},
                {"afi": "ipv4", "safi": "multicast", "vrf": "MGMT", "peers": ["10.100.0.8", "10.100.0.10"]},
                {"afi": "evpn", "peers": ["10.100.0.8", "10.100.0.10"]},
            ]
        },
        "expected": {
            "result": "success",
        },
    },
    {
        "name": "failure-specific-peers",
        "test": VerifyBGPPeerPrefixes,
=======
                        "peerList": [
                            {
                                "peerAddress": "10.100.0.8",
                                "state": "Active",
                                "peerTcpInfo": {
                                    "outputQueueLength": 0,
                                    "inputQueueLength": 0,
                                },
                            }
                        ]
                    },
                    "MGMT": {
                        "peerList": [
                            {
                                "peerAddress": "10.100.0.9",
                                "state": "Active",
                                "peerTcpInfo": {
                                    "outputQueueLength": 0,
                                    "inputQueueLength": 0,
                                },
                            }
                        ]
                    },
                },
            },
        ],
        "inputs": {
            "bgp_peers": [
                {"peer_address": "10.100.0.8", "vrf": "default"},
                {"peer_address": "10.100.0.9", "vrf": "MGMT"},
            ]
        },
        "expected": {
            "result": "failure",
            "messages": [
                "Peer: 10.100.0.8 VRF: default - Session state is not established - State: Active",
                "Peer: 10.100.0.9 VRF: MGMT - Session state is not established - State: Active",
            ],
        },
    },
    {
        "name": "failure-check-tcp-queues",
        "test": VerifyBGPPeerSessionRibd,
>>>>>>> 529e997e
        "eos_data": [
            {
                "vrfs": {
                    "default": {
<<<<<<< HEAD
                        "vrf": "default",
                        "routerId": "10.100.1.5",
                        "asn": "65102",
                        "peers": {
                            "10.100.0.15": {
                                "peerState": "Established",
                                "peerAsn": "65100",
                                "ipv4Unicast": {"afiSafiState": "negotiated", "nlrisReceived": 19, "nlrisAccepted": 17},
                            },
                            "10.100.0.10": {
                                "peerState": "Established",
                                "peerAsn": "65100",
                                "ipv4Unicast": {"afiSafiState": "negotiated", "nlrisReceived": 17, "nlrisAccepted": 17},
                            },
                            "10.100.0.8": {
                                "peerState": "Established",
                                "peerAsn": "65100",
                                "l2VpnEvpn": {"afiSafiState": "negotiated", "nlrisReceived": 56, "nlrisAccepted": 56},
                            },
                            "10.100.0.12": {
                                "peerState": "Established",
                                "peerAsn": "65100",
                                "l2VpnEvpn": {"afiSafiState": "negotiated", "nlrisReceived": 56, "nlrisAccepted": 56},
                            },
                            "10.100.4.5": {
                                "peerState": "Established",
                                "peerAsn": "65102",
                                "ipv4Unicast": {"afiSafiState": "negotiated", "nlrisReceived": 20, "nlrisAccepted": 20},
                            },
                        },
                    },
                    "MGMT": {
                        "vrf": "MGMT",
                        "routerId": "10.100.1.5",
                        "asn": "65102",
                        "peers": {
                            "10.100.0.11": {
                                "peerState": "Established",
                                "peerAsn": "65102",
                                "ipv4Multicast": {"afiSafiState": "negotiated", "nlrisReceived": 14, "nlrisAccepted": 14},
                            },
                            "10.100.0.12": {
                                "peerState": "Established",
                                "peerAsn": "65102",
                                "ipv4Multicast": {"afiSafiState": "negotiated", "nlrisReceived": 14, "nlrisAccepted": 14},
                            },
                        },
                    },
                }
            }
        ],
        "inputs": {
            "address_families": [
                {"afi": "ipv4", "safi": "unicast", "peers": ["10.100.0.15"]},
                {"afi": "ipv4", "safi": "multicast", "vrf": "MGMT", "peers": ["10.100.0.8", "10.100.0.10"]},
                {"afi": "evpn", "peers": ["10.100.0.8", "10.100.0.10"]},
=======
                        "peerList": [
                            {
                                "peerAddress": "10.100.0.8",
                                "state": "Established",
                                "peerTcpInfo": {
                                    "outputQueueLength": 10,
                                    "inputQueueLength": 5,
                                },
                            }
                        ]
                    },
                    "MGMT": {
                        "peerList": [
                            {
                                "peerAddress": "10.100.0.9",
                                "state": "Established",
                                "peerTcpInfo": {
                                    "outputQueueLength": 0,
                                    "inputQueueLength": 0,
                                },
                            }
                        ]
                    },
                },
            },
        ],
        "inputs": {
            "bgp_peers": [
                {"peer_address": "10.100.0.8", "vrf": "default"},
                {"peer_address": "10.100.0.9", "vrf": "MGMT"},
>>>>>>> 529e997e
            ]
        },
        "expected": {
            "result": "failure",
            "messages": [
<<<<<<< HEAD
                "AFI: ipv4 SAFI: unicast VRF: default Peer: 10.100.0.15 - prefixes are not consistent - Accepted: 17 Received: 19",
                "AFI: ipv4 SAFI: multicast VRF: MGMT Peer: 10.100.0.8 - Not negotiated",
                "AFI: ipv4 SAFI: multicast VRF: MGMT Peer: 10.100.0.10 - Not negotiated",
                "AFI: evpn Peer: 10.100.0.10 - Not negotiated",
=======
                "Peer: 10.100.0.8 VRF: default - Session has non-empty message queues - InQ: 5, OutQ: 10",
            ],
        },
    },
    {
        "name": "success-no-check-tcp-queues",
        "test": VerifyBGPPeersHealthRibd,
        "eos_data": [
            {
                "vrfs": {
                    "default": {
                        "peerList": [
                            {
                                "peerAddress": "10.100.0.8",
                                "state": "Established",
                                "peerTcpInfo": {
                                    "outputQueueLength": 10,
                                    "inputQueueLength": 5,
                                },
                            }
                        ]
                    },
                    "MGMT": {
                        "peerList": [
                            {
                                "peerAddress": "10.100.0.9",
                                "state": "Established",
                                "peerTcpInfo": {
                                    "outputQueueLength": 10,
                                    "inputQueueLength": 5,
                                },
                            }
                        ]
                    },
                },
            },
        ],
        "inputs": {
            "check_tcp_queues": False,
        },
        "expected": {"result": "success"},
    },
    {
        "name": "success-check-tcp-queues",
        "test": VerifyBGPPeersHealthRibd,
        "eos_data": [
            {
                "vrfs": {
                    "default": {
                        "peerList": [
                            {
                                "peerAddress": "10.100.0.8",
                                "state": "Established",
                                "peerTcpInfo": {
                                    "outputQueueLength": 0,
                                    "inputQueueLength": 0,
                                },
                            }
                        ]
                    },
                    "MGMT": {
                        "peerList": [
                            {
                                "peerAddress": "10.100.0.9",
                                "state": "Established",
                                "peerTcpInfo": {
                                    "outputQueueLength": 0,
                                    "inputQueueLength": 0,
                                },
                            }
                        ]
                    },
                },
            },
        ],
        "inputs": {
            "check_tcp_queues": True,
        },
        "expected": {"result": "success"},
    },
    {
        "name": "failure-not-established",
        "test": VerifyBGPPeersHealthRibd,
        "eos_data": [
            {
                "vrfs": {
                    "default": {
                        "peerList": [
                            {
                                "peerAddress": "10.100.0.8",
                                "state": "Active",
                                "peerTcpInfo": {
                                    "outputQueueLength": 0,
                                    "inputQueueLength": 0,
                                },
                            }
                        ]
                    },
                    "MGMT": {
                        "peerList": [
                            {
                                "peerAddress": "10.100.0.9",
                                "state": "Active",
                                "peerTcpInfo": {
                                    "outputQueueLength": 0,
                                    "inputQueueLength": 0,
                                },
                            }
                        ]
                    },
                },
            },
        ],
        "inputs": {},
        "expected": {
            "result": "failure",
            "messages": [
                "Peer: 10.100.0.8 VRF: default - Session state is not established - State: Active",
                "Peer: 10.100.0.9 VRF: MGMT - Session state is not established - State: Active",
            ],
        },
    },
    {
        "name": "failure-check-tcp-queues",
        "test": VerifyBGPPeersHealthRibd,
        "eos_data": [
            {
                "vrfs": {
                    "default": {
                        "peerList": [
                            {
                                "peerAddress": "10.100.0.8",
                                "state": "Established",
                                "peerTcpInfo": {
                                    "outputQueueLength": 10,
                                    "inputQueueLength": 5,
                                },
                            }
                        ]
                    },
                    "MGMT": {
                        "peerList": [
                            {
                                "peerAddress": "10.100.0.9",
                                "state": "Established",
                                "peerTcpInfo": {
                                    "outputQueueLength": 0,
                                    "inputQueueLength": 0,
                                },
                            }
                        ]
                    },
                },
            },
        ],
        "inputs": {},
        "expected": {
            "result": "failure",
            "messages": [
                "Peer: 10.100.0.8 VRF: default - Session has non-empty message queues - InQ: 5, OutQ: 10",
>>>>>>> 529e997e
            ],
        },
    },
]<|MERGE_RESOLUTION|>--- conflicted
+++ resolved
@@ -20,7 +20,6 @@
     VerifyBGPPeerGroup,
     VerifyBGPPeerMD5Auth,
     VerifyBGPPeerMPCaps,
-    VerifyBGPPeerPrefixes,
     VerifyBGPPeerRouteLimit,
     VerifyBGPPeerRouteRefreshCap,
     VerifyBGPPeerSession,
@@ -32,6 +31,7 @@
     VerifyBGPSpecificPeers,
     VerifyBGPTimers,
     VerifyEVPNType2Route,
+    VerifyBGPPeerPrefixes,
     _check_bgp_neighbor_capability,
 )
 from tests.units.anta_tests import test
@@ -4054,16 +4054,569 @@
     },
     {
         "name": "success",
-<<<<<<< HEAD
+        "test": VerifyBGPPeerGroup,
+        "eos_data": [
+            {
+                "vrfs": {
+                    "default": {
+                        "peerList": [
+                            {
+                                "peerAddress": "10.100.0.8",
+                                "peerGroupName": "IPv4-UNDERLAY-PEERS",
+                            },
+                            {
+                                "peerAddress": "10.100.4.5",
+                                "peerGroupName": "MLAG-IPv4-UNDERLAY-PEER",
+                            },
+                            {
+                                "peerAddress": "10.100.1.1",
+                                "peerGroupName": "EVPN-OVERLAY-PEERS",
+                            },
+                        ]
+                    },
+                    "MGMT": {
+                        "peerList": [
+                            {
+                                "peerAddress": "10.100.0.10",
+                                "peerGroupName": "IPv4-UNDERLAY-PEERS",
+                            },
+                            {
+                                "peerAddress": "10.100.1.2",
+                                "peerGroupName": "EVPN-OVERLAY-PEERS",
+                            },
+                        ]
+                    },
+                },
+            },
+        ],
+        "inputs": {
+            "bgp_peers": [
+                {"peer_address": "10.100.0.8", "vrf": "default", "peer_group": "IPv4-UNDERLAY-PEERS"},
+                {"peer_address": "10.100.0.10", "vrf": "MGMT", "peer_group": "IPv4-UNDERLAY-PEERS"},
+                {"peer_address": "10.100.1.1", "vrf": "default", "peer_group": "EVPN-OVERLAY-PEERS"},
+                {"peer_address": "10.100.1.2", "vrf": "MGMT", "peer_group": "EVPN-OVERLAY-PEERS"},
+                {"peer_address": "10.100.4.5", "vrf": "default", "peer_group": "MLAG-IPv4-UNDERLAY-PEER"},
+            ]
+        },
+        "expected": {"result": "success"},
+    },
+    {
+        "name": "failure-incorrect-peer-group",
+        "test": VerifyBGPPeerGroup,
+        "eos_data": [
+            {
+                "vrfs": {
+                    "default": {
+                        "peerList": [
+                            {
+                                "peerAddress": "10.100.0.8",
+                                "peerGroupName": "UNDERLAY-PEERS",
+                            },
+                            {
+                                "peerAddress": "10.100.1.1",
+                                "peerGroupName": "OVERLAY-PEERS",
+                            },
+                            {
+                                "peerAddress": "10.100.4.5",
+                                "peerGroupName": "UNDERLAY-PEER",
+                            },
+                        ]
+                    },
+                    "MGMT": {
+                        "peerList": [
+                            {
+                                "peerAddress": "10.100.0.10",
+                                "peerGroupName": "UNDERLAY-PEERS",
+                            },
+                            {
+                                "peerAddress": "10.100.1.2",
+                                "peerGroupName": "OVERLAY-PEERS",
+                            },
+                        ]
+                    },
+                },
+            },
+        ],
+        "inputs": {
+            "bgp_peers": [
+                {"peer_address": "10.100.0.8", "vrf": "default", "peer_group": "IPv4-UNDERLAY-PEERS"},
+                {"peer_address": "10.100.0.10", "vrf": "MGMT", "peer_group": "IPv4-UNDERLAY-PEERS"},
+                {"peer_address": "10.100.1.1", "vrf": "default", "peer_group": "EVPN-OVERLAY-PEERS"},
+                {"peer_address": "10.100.1.2", "vrf": "MGMT", "peer_group": "EVPN-OVERLAY-PEERS"},
+                {"peer_address": "10.100.4.5", "vrf": "default", "peer_group": "MLAG-IPv4-UNDERLAY-PEER"},
+            ]
+        },
+        "expected": {
+            "result": "failure",
+            "messages": [
+                "Peer: 10.100.0.8 VRF: default - Incorrect peer group configured - Expected: IPv4-UNDERLAY-PEERS Actual: UNDERLAY-PEERS",
+                "Peer: 10.100.0.10 VRF: MGMT - Incorrect peer group configured - Expected: IPv4-UNDERLAY-PEERS Actual: UNDERLAY-PEERS",
+                "Peer: 10.100.1.1 VRF: default - Incorrect peer group configured - Expected: EVPN-OVERLAY-PEERS Actual: OVERLAY-PEERS",
+                "Peer: 10.100.1.2 VRF: MGMT - Incorrect peer group configured - Expected: EVPN-OVERLAY-PEERS Actual: OVERLAY-PEERS",
+                "Peer: 10.100.4.5 VRF: default - Incorrect peer group configured - Expected: MLAG-IPv4-UNDERLAY-PEER Actual: UNDERLAY-PEER",
+            ],
+        },
+    },
+    {
+        "name": "failure-peers-not-found",
+        "test": VerifyBGPPeerGroup,
+        "eos_data": [
+            {
+                "vrfs": {
+                    "default": {"peerList": []},
+                    "MGMT": {"peerList": []},
+                },
+            },
+        ],
+        "inputs": {
+            "bgp_peers": [
+                {"peer_address": "10.100.0.8", "vrf": "default", "peer_group": "IPv4-UNDERLAY-PEERS"},
+                {"peer_address": "10.100.0.10", "vrf": "MGMT", "peer_group": "IPv4-UNDERLAY-PEERS"},
+                {"peer_address": "10.100.1.1", "vrf": "default", "peer_group": "EVPN-OVERLAY-PEERS"},
+                {"peer_address": "10.100.1.2", "vrf": "MGMT", "peer_group": "EVPN-OVERLAY-PEERS"},
+                {"peer_address": "10.100.4.5", "vrf": "default", "peer_group": "MLAG-IPv4-UNDERLAY-PEER"},
+            ]
+        },
+        "expected": {
+            "result": "failure",
+            "messages": [
+                "Peer: 10.100.0.8 VRF: default - Not found",
+                "Peer: 10.100.0.10 VRF: MGMT - Not found",
+                "Peer: 10.100.1.1 VRF: default - Not found",
+                "Peer: 10.100.1.2 VRF: MGMT - Not found",
+                "Peer: 10.100.4.5 VRF: default - Not found",
+            ],
+        },
+    },
+    {
+        "name": "failure-peer-group-not-found",
+        "test": VerifyBGPPeerGroup,
+        "eos_data": [
+            {
+                "vrfs": {
+                    "default": {
+                        "peerList": [
+                            {
+                                "peerAddress": "10.100.0.8",
+                            },
+                            {
+                                "peerAddress": "10.100.1.1",
+                            },
+                            {
+                                "peerAddress": "10.100.4.5",
+                            },
+                        ]
+                    },
+                    "MGMT": {
+                        "peerList": [
+                            {
+                                "peerAddress": "10.100.0.10",
+                            },
+                            {
+                                "peerAddress": "10.100.1.2",
+                            },
+                        ]
+                    },
+                },
+            },
+        ],
+        "inputs": {
+            "bgp_peers": [
+                {"peer_address": "10.100.0.8", "vrf": "default", "peer_group": "IPv4-UNDERLAY-PEERS"},
+                {"peer_address": "10.100.0.10", "vrf": "MGMT", "peer_group": "IPv4-UNDERLAY-PEERS"},
+                {"peer_address": "10.100.1.1", "vrf": "default", "peer_group": "EVPN-OVERLAY-PEERS"},
+                {"peer_address": "10.100.1.2", "vrf": "MGMT", "peer_group": "EVPN-OVERLAY-PEERS"},
+                {"peer_address": "10.100.4.5", "vrf": "default", "peer_group": "MLAG-IPv4-UNDERLAY-PEER"},
+            ]
+        },
+        "expected": {
+            "result": "failure",
+            "messages": [
+                "Peer: 10.100.0.8 VRF: default - Incorrect peer group configured - Expected: IPv4-UNDERLAY-PEERS Actual: Not Found",
+                "Peer: 10.100.0.10 VRF: MGMT - Incorrect peer group configured - Expected: IPv4-UNDERLAY-PEERS Actual: Not Found",
+                "Peer: 10.100.1.1 VRF: default - Incorrect peer group configured - Expected: EVPN-OVERLAY-PEERS Actual: Not Found",
+                "Peer: 10.100.1.2 VRF: MGMT - Incorrect peer group configured - Expected: EVPN-OVERLAY-PEERS Actual: Not Found",
+                "Peer: 10.100.4.5 VRF: default - Incorrect peer group configured - Expected: MLAG-IPv4-UNDERLAY-PEER Actual: Not Found",
+            ],
+        },
+    },
+    {
+        "name": "success-no-check-tcp-queues",
+        "test": VerifyBGPPeerSessionRibd,
+        "eos_data": [
+            {
+                "vrfs": {
+                    "default": {
+                        "peerList": [
+                            {
+                                "peerAddress": "10.100.0.8",
+                                "state": "Established",
+                                "peerTcpInfo": {
+                                    "outputQueueLength": 10,
+                                    "inputQueueLength": 5,
+                                },
+                            }
+                        ]
+                    },
+                    "MGMT": {
+                        "peerList": [
+                            {
+                                "peerAddress": "10.100.0.9",
+                                "state": "Established",
+                                "peerTcpInfo": {
+                                    "outputQueueLength": 10,
+                                    "inputQueueLength": 5,
+                                },
+                            }
+                        ]
+                    },
+                },
+            },
+        ],
+        "inputs": {
+            "check_tcp_queues": False,
+            "bgp_peers": [
+                {"peer_address": "10.100.0.8", "vrf": "default"},
+                {"peer_address": "10.100.0.9", "vrf": "MGMT"},
+            ],
+        },
+        "expected": {"result": "success"},
+    },
+    {
+        "name": "success-check-tcp-queues",
+        "test": VerifyBGPPeerSessionRibd,
+        "eos_data": [
+            {
+                "vrfs": {
+                    "default": {
+                        "peerList": [
+                            {
+                                "peerAddress": "10.100.0.8",
+                                "state": "Established",
+                                "peerTcpInfo": {
+                                    "outputQueueLength": 0,
+                                    "inputQueueLength": 0,
+                                },
+                            }
+                        ]
+                    },
+                    "MGMT": {
+                        "peerList": [
+                            {
+                                "peerAddress": "10.100.0.9",
+                                "state": "Established",
+                                "peerTcpInfo": {
+                                    "outputQueueLength": 0,
+                                    "inputQueueLength": 0,
+                                },
+                            }
+                        ]
+                    },
+                },
+            },
+        ],
+        "inputs": {
+            "check_tcp_queues": True,
+            "bgp_peers": [
+                {"peer_address": "10.100.0.8", "vrf": "default"},
+                {"peer_address": "10.100.0.9", "vrf": "MGMT"},
+            ],
+        },
+        "expected": {"result": "success"},
+    },
+    {
+        "name": "failure-peer-not-found",
+        "test": VerifyBGPPeerSessionRibd,
+        "eos_data": [
+            {
+                "vrfs": {
+                    "default": {
+                        "peerList": [
+                            {
+                                "peerAddress": "10.100.0.8",
+                                "state": "Established",
+                                "peerTcpInfo": {
+                                    "outputQueueLength": 0,
+                                    "inputQueueLength": 0,
+                                },
+                            }
+                        ]
+                    },
+                },
+            },
+        ],
+        "inputs": {
+            "bgp_peers": [
+                {"peer_address": "10.100.0.8", "vrf": "default"},
+                {"peer_address": "10.100.0.9", "vrf": "MGMT"},
+            ]
+        },
+        "expected": {
+            "result": "failure",
+            "messages": [
+                "Peer: 10.100.0.9 VRF: MGMT - Not found",
+            ],
+        },
+    },
+    {
+        "name": "failure-not-established",
+        "test": VerifyBGPPeerSessionRibd,
+        "eos_data": [
+            {
+                "vrfs": {
+                    "default": {
+                        "peerList": [
+                            {
+                                "peerAddress": "10.100.0.8",
+                                "state": "Active",
+                                "peerTcpInfo": {
+                                    "outputQueueLength": 0,
+                                    "inputQueueLength": 0,
+                                },
+                            }
+                        ]
+                    },
+                    "MGMT": {
+                        "peerList": [
+                            {
+                                "peerAddress": "10.100.0.9",
+                                "state": "Active",
+                                "peerTcpInfo": {
+                                    "outputQueueLength": 0,
+                                    "inputQueueLength": 0,
+                                },
+                            }
+                        ]
+                    },
+                },
+            },
+        ],
+        "inputs": {
+            "bgp_peers": [
+                {"peer_address": "10.100.0.8", "vrf": "default"},
+                {"peer_address": "10.100.0.9", "vrf": "MGMT"},
+            ]
+        },
+        "expected": {
+            "result": "failure",
+            "messages": [
+                "Peer: 10.100.0.8 VRF: default - Session state is not established - State: Active",
+                "Peer: 10.100.0.9 VRF: MGMT - Session state is not established - State: Active",
+            ],
+        },
+    },
+    {
+        "name": "failure-check-tcp-queues",
+        "test": VerifyBGPPeerSessionRibd,
+        "eos_data": [
+            {
+                "vrfs": {
+                    "default": {
+                        "peerList": [
+                            {
+                                "peerAddress": "10.100.0.8",
+                                "state": "Established",
+                                "peerTcpInfo": {
+                                    "outputQueueLength": 10,
+                                    "inputQueueLength": 5,
+                                },
+                            }
+                        ]
+                    },
+                    "MGMT": {
+                        "peerList": [
+                            {
+                                "peerAddress": "10.100.0.9",
+                                "state": "Established",
+                                "peerTcpInfo": {
+                                    "outputQueueLength": 0,
+                                    "inputQueueLength": 0,
+                                },
+                            }
+                        ]
+                    },
+                },
+            },
+        ],
+        "inputs": {
+            "bgp_peers": [
+                {"peer_address": "10.100.0.8", "vrf": "default"},
+                {"peer_address": "10.100.0.9", "vrf": "MGMT"},
+            ]
+        },
+        "expected": {
+            "result": "failure",
+            "messages": [
+                "Peer: 10.100.0.8 VRF: default - Session has non-empty message queues - InQ: 5, OutQ: 10",
+            ],
+        },
+    },
+    {
+        "name": "success-no-check-tcp-queues",
+        "test": VerifyBGPPeersHealthRibd,
+        "eos_data": [
+            {
+                "vrfs": {
+                    "default": {
+                        "peerList": [
+                            {
+                                "peerAddress": "10.100.0.8",
+                                "state": "Established",
+                                "peerTcpInfo": {
+                                    "outputQueueLength": 10,
+                                    "inputQueueLength": 5,
+                                },
+                            }
+                        ]
+                    },
+                    "MGMT": {
+                        "peerList": [
+                            {
+                                "peerAddress": "10.100.0.9",
+                                "state": "Established",
+                                "peerTcpInfo": {
+                                    "outputQueueLength": 10,
+                                    "inputQueueLength": 5,
+                                },
+                            }
+                        ]
+                    },
+                },
+            },
+        ],
+        "inputs": {
+            "check_tcp_queues": False,
+        },
+        "expected": {"result": "success"},
+    },
+    {
+        "name": "success-check-tcp-queues",
+        "test": VerifyBGPPeersHealthRibd,
+        "eos_data": [
+            {
+                "vrfs": {
+                    "default": {
+                        "peerList": [
+                            {
+                                "peerAddress": "10.100.0.8",
+                                "state": "Established",
+                                "peerTcpInfo": {
+                                    "outputQueueLength": 0,
+                                    "inputQueueLength": 0,
+                                },
+                            }
+                        ]
+                    },
+                    "MGMT": {
+                        "peerList": [
+                            {
+                                "peerAddress": "10.100.0.9",
+                                "state": "Established",
+                                "peerTcpInfo": {
+                                    "outputQueueLength": 0,
+                                    "inputQueueLength": 0,
+                                },
+                            }
+                        ]
+                    },
+                },
+            },
+        ],
+        "inputs": {
+            "check_tcp_queues": True,
+        },
+        "expected": {"result": "success"},
+    },
+    {
+        "name": "failure-not-established",
+        "test": VerifyBGPPeersHealthRibd,
+        "eos_data": [
+            {
+                "vrfs": {
+                    "default": {
+                        "peerList": [
+                            {
+                                "peerAddress": "10.100.0.8",
+                                "state": "Active",
+                                "peerTcpInfo": {
+                                    "outputQueueLength": 0,
+                                    "inputQueueLength": 0,
+                                },
+                            }
+                        ]
+                    },
+                    "MGMT": {
+                        "peerList": [
+                            {
+                                "peerAddress": "10.100.0.9",
+                                "state": "Active",
+                                "peerTcpInfo": {
+                                    "outputQueueLength": 0,
+                                    "inputQueueLength": 0,
+                                },
+                            }
+                        ]
+                    },
+                },
+            },
+        ],
+        "inputs": {},
+        "expected": {
+            "result": "failure",
+            "messages": [
+                "Peer: 10.100.0.8 VRF: default - Session state is not established - State: Active",
+                "Peer: 10.100.0.9 VRF: MGMT - Session state is not established - State: Active",
+            ],
+        },
+    },
+    {
+        "name": "failure-check-tcp-queues",
+        "test": VerifyBGPPeersHealthRibd,
+        "eos_data": [
+            {
+                "vrfs": {
+                    "default": {
+                        "peerList": [
+                            {
+                                "peerAddress": "10.100.0.8",
+                                "state": "Established",
+                                "peerTcpInfo": {
+                                    "outputQueueLength": 10,
+                                    "inputQueueLength": 5,
+                                },
+                            }
+                        ]
+                    },
+                    "MGMT": {
+                        "peerList": [
+                            {
+                                "peerAddress": "10.100.0.9",
+                                "state": "Established",
+                                "peerTcpInfo": {
+                                    "outputQueueLength": 0,
+                                    "inputQueueLength": 0,
+                                },
+                            }
+                        ]
+                    },
+                },
+            },
+        ],
+        "inputs": {},
+        "expected": {
+            "result": "failure",
+            "messages": [
+                "Peer: 10.100.0.8 VRF: default - Session has non-empty message queues - InQ: 5, OutQ: 10",
+            ],
+        },
+    },
+    {
+        "name": "success",
         "test": VerifyBGPPeerPrefixes,
-=======
-        "test": VerifyBGPPeerGroup,
->>>>>>> 529e997e
-        "eos_data": [
-            {
-                "vrfs": {
-                    "default": {
-<<<<<<< HEAD
+        "eos_data": [
+            {
+                "vrfs": {
+                    "default": {
                         "vrf": "default",
                         "routerId": "10.100.1.5",
                         "asn": "65102",
@@ -4115,62 +4668,17 @@
                 {"afi": "ipv4", "safi": "unicast"},
                 {"afi": "ipv4", "safi": "multicast", "vrf": "MGMT"},
                 {"afi": "evpn"},
-=======
-                        "peerList": [
-                            {
-                                "peerAddress": "10.100.0.8",
-                                "peerGroupName": "IPv4-UNDERLAY-PEERS",
-                            },
-                            {
-                                "peerAddress": "10.100.4.5",
-                                "peerGroupName": "MLAG-IPv4-UNDERLAY-PEER",
-                            },
-                            {
-                                "peerAddress": "10.100.1.1",
-                                "peerGroupName": "EVPN-OVERLAY-PEERS",
-                            },
-                        ]
-                    },
-                    "MGMT": {
-                        "peerList": [
-                            {
-                                "peerAddress": "10.100.0.10",
-                                "peerGroupName": "IPv4-UNDERLAY-PEERS",
-                            },
-                            {
-                                "peerAddress": "10.100.1.2",
-                                "peerGroupName": "EVPN-OVERLAY-PEERS",
-                            },
-                        ]
-                    },
-                },
-            },
-        ],
-        "inputs": {
-            "bgp_peers": [
-                {"peer_address": "10.100.0.8", "vrf": "default", "peer_group": "IPv4-UNDERLAY-PEERS"},
-                {"peer_address": "10.100.0.10", "vrf": "MGMT", "peer_group": "IPv4-UNDERLAY-PEERS"},
-                {"peer_address": "10.100.1.1", "vrf": "default", "peer_group": "EVPN-OVERLAY-PEERS"},
-                {"peer_address": "10.100.1.2", "vrf": "MGMT", "peer_group": "EVPN-OVERLAY-PEERS"},
-                {"peer_address": "10.100.4.5", "vrf": "default", "peer_group": "MLAG-IPv4-UNDERLAY-PEER"},
->>>>>>> 529e997e
             ]
         },
         "expected": {"result": "success"},
     },
     {
-<<<<<<< HEAD
         "name": "failure-vrf-not-configured",
         "test": VerifyBGPPeerPrefixes,
-=======
-        "name": "failure-incorrect-peer-group",
-        "test": VerifyBGPPeerGroup,
->>>>>>> 529e997e
-        "eos_data": [
-            {
-                "vrfs": {
-                    "default": {
-<<<<<<< HEAD
+        "eos_data": [
+            {
+                "vrfs": {
+                    "default": {
                         "vrf": "default",
                         "routerId": "10.100.1.5",
                         "asn": "65102",
@@ -4222,106 +4730,20 @@
                 {"afi": "ipv4", "safi": "unicast"},
                 {"afi": "ipv4", "safi": "multicast", "vrf": "MGMT"},
                 {"afi": "evpn"},
-=======
-                        "peerList": [
-                            {
-                                "peerAddress": "10.100.0.8",
-                                "peerGroupName": "UNDERLAY-PEERS",
-                            },
-                            {
-                                "peerAddress": "10.100.1.1",
-                                "peerGroupName": "OVERLAY-PEERS",
-                            },
-                            {
-                                "peerAddress": "10.100.4.5",
-                                "peerGroupName": "UNDERLAY-PEER",
-                            },
-                        ]
-                    },
-                    "MGMT": {
-                        "peerList": [
-                            {
-                                "peerAddress": "10.100.0.10",
-                                "peerGroupName": "UNDERLAY-PEERS",
-                            },
-                            {
-                                "peerAddress": "10.100.1.2",
-                                "peerGroupName": "OVERLAY-PEERS",
-                            },
-                        ]
-                    },
-                },
-            },
-        ],
-        "inputs": {
-            "bgp_peers": [
-                {"peer_address": "10.100.0.8", "vrf": "default", "peer_group": "IPv4-UNDERLAY-PEERS"},
-                {"peer_address": "10.100.0.10", "vrf": "MGMT", "peer_group": "IPv4-UNDERLAY-PEERS"},
-                {"peer_address": "10.100.1.1", "vrf": "default", "peer_group": "EVPN-OVERLAY-PEERS"},
-                {"peer_address": "10.100.1.2", "vrf": "MGMT", "peer_group": "EVPN-OVERLAY-PEERS"},
-                {"peer_address": "10.100.4.5", "vrf": "default", "peer_group": "MLAG-IPv4-UNDERLAY-PEER"},
->>>>>>> 529e997e
-            ]
-        },
-        "expected": {
-            "result": "failure",
-<<<<<<< HEAD
+            ]
+        },
+        "expected": {
+            "result": "failure",
             "messages": ["AFI: ipv4 SAFI: multicast VRF: MGMT - VRF not configured"],
         },
     },
     {
         "name": "failure-not-consistent",
         "test": VerifyBGPPeerPrefixes,
-=======
-            "messages": [
-                "Peer: 10.100.0.8 VRF: default - Incorrect peer group configured - Expected: IPv4-UNDERLAY-PEERS Actual: UNDERLAY-PEERS",
-                "Peer: 10.100.0.10 VRF: MGMT - Incorrect peer group configured - Expected: IPv4-UNDERLAY-PEERS Actual: UNDERLAY-PEERS",
-                "Peer: 10.100.1.1 VRF: default - Incorrect peer group configured - Expected: EVPN-OVERLAY-PEERS Actual: OVERLAY-PEERS",
-                "Peer: 10.100.1.2 VRF: MGMT - Incorrect peer group configured - Expected: EVPN-OVERLAY-PEERS Actual: OVERLAY-PEERS",
-                "Peer: 10.100.4.5 VRF: default - Incorrect peer group configured - Expected: MLAG-IPv4-UNDERLAY-PEER Actual: UNDERLAY-PEER",
-            ],
-        },
-    },
-    {
-        "name": "failure-peers-not-found",
-        "test": VerifyBGPPeerGroup,
-        "eos_data": [
-            {
-                "vrfs": {
-                    "default": {"peerList": []},
-                    "MGMT": {"peerList": []},
-                },
-            },
-        ],
-        "inputs": {
-            "bgp_peers": [
-                {"peer_address": "10.100.0.8", "vrf": "default", "peer_group": "IPv4-UNDERLAY-PEERS"},
-                {"peer_address": "10.100.0.10", "vrf": "MGMT", "peer_group": "IPv4-UNDERLAY-PEERS"},
-                {"peer_address": "10.100.1.1", "vrf": "default", "peer_group": "EVPN-OVERLAY-PEERS"},
-                {"peer_address": "10.100.1.2", "vrf": "MGMT", "peer_group": "EVPN-OVERLAY-PEERS"},
-                {"peer_address": "10.100.4.5", "vrf": "default", "peer_group": "MLAG-IPv4-UNDERLAY-PEER"},
-            ]
-        },
-        "expected": {
-            "result": "failure",
-            "messages": [
-                "Peer: 10.100.0.8 VRF: default - Not found",
-                "Peer: 10.100.0.10 VRF: MGMT - Not found",
-                "Peer: 10.100.1.1 VRF: default - Not found",
-                "Peer: 10.100.1.2 VRF: MGMT - Not found",
-                "Peer: 10.100.4.5 VRF: default - Not found",
-            ],
-        },
-    },
-    {
-        "name": "failure-peer-group-not-found",
-        "test": VerifyBGPPeerGroup,
->>>>>>> 529e997e
-        "eos_data": [
-            {
-                "vrfs": {
-                    "default": {
-<<<<<<< HEAD
+        "eos_data": [
+            {
+                "vrfs": {
+                    "default": {
                         "vrf": "default",
                         "routerId": "10.100.1.5",
                         "asn": "65102",
@@ -4362,46 +4784,11 @@
             "address_families": [
                 {"afi": "ipv4", "safi": "unicast"},
                 {"afi": "ipv4", "safi": "multicast", "vrf": "MGMT"},
-=======
-                        "peerList": [
-                            {
-                                "peerAddress": "10.100.0.8",
-                            },
-                            {
-                                "peerAddress": "10.100.1.1",
-                            },
-                            {
-                                "peerAddress": "10.100.4.5",
-                            },
-                        ]
-                    },
-                    "MGMT": {
-                        "peerList": [
-                            {
-                                "peerAddress": "10.100.0.10",
-                            },
-                            {
-                                "peerAddress": "10.100.1.2",
-                            },
-                        ]
-                    },
-                },
-            },
-        ],
-        "inputs": {
-            "bgp_peers": [
-                {"peer_address": "10.100.0.8", "vrf": "default", "peer_group": "IPv4-UNDERLAY-PEERS"},
-                {"peer_address": "10.100.0.10", "vrf": "MGMT", "peer_group": "IPv4-UNDERLAY-PEERS"},
-                {"peer_address": "10.100.1.1", "vrf": "default", "peer_group": "EVPN-OVERLAY-PEERS"},
-                {"peer_address": "10.100.1.2", "vrf": "MGMT", "peer_group": "EVPN-OVERLAY-PEERS"},
-                {"peer_address": "10.100.4.5", "vrf": "default", "peer_group": "MLAG-IPv4-UNDERLAY-PEER"},
->>>>>>> 529e997e
-            ]
-        },
-        "expected": {
-            "result": "failure",
-            "messages": [
-<<<<<<< HEAD
+            ]
+        },
+        "expected": {
+            "result": "failure",
+            "messages": [
                 "AFI: ipv4 SAFI: unicast VRF: default Peer: 10.100.0.8 - prefixes are not consistent - Accepted: 17 Received: 18",
                 "AFI: ipv4 SAFI: unicast VRF: default Peer: 10.100.0.10 - prefixes are not consistent - Accepted: 17 Received: 18",
                 "AFI: ipv4 SAFI: multicast VRF: MGMT Peer: 10.100.4.5 - prefixes are not consistent - Accepted: 14 Received: 15",
@@ -4411,24 +4798,10 @@
     {
         "name": "failure-misc",
         "test": VerifyBGPPeerPrefixes,
-=======
-                "Peer: 10.100.0.8 VRF: default - Incorrect peer group configured - Expected: IPv4-UNDERLAY-PEERS Actual: Not Found",
-                "Peer: 10.100.0.10 VRF: MGMT - Incorrect peer group configured - Expected: IPv4-UNDERLAY-PEERS Actual: Not Found",
-                "Peer: 10.100.1.1 VRF: default - Incorrect peer group configured - Expected: EVPN-OVERLAY-PEERS Actual: Not Found",
-                "Peer: 10.100.1.2 VRF: MGMT - Incorrect peer group configured - Expected: EVPN-OVERLAY-PEERS Actual: Not Found",
-                "Peer: 10.100.4.5 VRF: default - Incorrect peer group configured - Expected: MLAG-IPv4-UNDERLAY-PEER Actual: Not Found",
-            ],
-        },
-    },
-    {
-        "name": "success-no-check-tcp-queues",
-        "test": VerifyBGPPeerSessionRibd,
->>>>>>> 529e997e
-        "eos_data": [
-            {
-                "vrfs": {
-                    "default": {
-<<<<<<< HEAD
+        "eos_data": [
+            {
+                "vrfs": {
+                    "default": {
                         "vrf": "default",
                         "routerId": "10.100.1.5",
                         "asn": "65102",
@@ -4480,116 +4853,11 @@
                 {"afi": "ipv4", "safi": "unicast"},
                 {"afi": "ipv4", "safi": "multicast", "vrf": "MGMT"},
                 {"afi": "evpn"},
-=======
-                        "peerList": [
-                            {
-                                "peerAddress": "10.100.0.8",
-                                "state": "Established",
-                                "peerTcpInfo": {
-                                    "outputQueueLength": 10,
-                                    "inputQueueLength": 5,
-                                },
-                            }
-                        ]
-                    },
-                    "MGMT": {
-                        "peerList": [
-                            {
-                                "peerAddress": "10.100.0.9",
-                                "state": "Established",
-                                "peerTcpInfo": {
-                                    "outputQueueLength": 10,
-                                    "inputQueueLength": 5,
-                                },
-                            }
-                        ]
-                    },
-                },
-            },
-        ],
-        "inputs": {
-            "check_tcp_queues": False,
-            "bgp_peers": [
-                {"peer_address": "10.100.0.8", "vrf": "default"},
-                {"peer_address": "10.100.0.9", "vrf": "MGMT"},
-            ],
-        },
-        "expected": {"result": "success"},
-    },
-    {
-        "name": "success-check-tcp-queues",
-        "test": VerifyBGPPeerSessionRibd,
-        "eos_data": [
-            {
-                "vrfs": {
-                    "default": {
-                        "peerList": [
-                            {
-                                "peerAddress": "10.100.0.8",
-                                "state": "Established",
-                                "peerTcpInfo": {
-                                    "outputQueueLength": 0,
-                                    "inputQueueLength": 0,
-                                },
-                            }
-                        ]
-                    },
-                    "MGMT": {
-                        "peerList": [
-                            {
-                                "peerAddress": "10.100.0.9",
-                                "state": "Established",
-                                "peerTcpInfo": {
-                                    "outputQueueLength": 0,
-                                    "inputQueueLength": 0,
-                                },
-                            }
-                        ]
-                    },
-                },
-            },
-        ],
-        "inputs": {
-            "check_tcp_queues": True,
-            "bgp_peers": [
-                {"peer_address": "10.100.0.8", "vrf": "default"},
-                {"peer_address": "10.100.0.9", "vrf": "MGMT"},
-            ],
-        },
-        "expected": {"result": "success"},
-    },
-    {
-        "name": "failure-peer-not-found",
-        "test": VerifyBGPPeerSessionRibd,
-        "eos_data": [
-            {
-                "vrfs": {
-                    "default": {
-                        "peerList": [
-                            {
-                                "peerAddress": "10.100.0.8",
-                                "state": "Established",
-                                "peerTcpInfo": {
-                                    "outputQueueLength": 0,
-                                    "inputQueueLength": 0,
-                                },
-                            }
-                        ]
-                    },
-                },
-            },
-        ],
-        "inputs": {
-            "bgp_peers": [
-                {"peer_address": "10.100.0.8", "vrf": "default"},
-                {"peer_address": "10.100.0.9", "vrf": "MGMT"},
->>>>>>> 529e997e
-            ]
-        },
-        "expected": {
-            "result": "failure",
-            "messages": [
-<<<<<<< HEAD
+            ]
+        },
+        "expected": {
+            "result": "failure",
+            "messages": [
                 "AFI: ipv4 SAFI: unicast VRF: default Peer: 10.100.0.8 - prefixes are not consistent - Accepted: 17 Received: 18",
                 "AFI: ipv4 SAFI: multicast VRF: MGMT - None of the peers are negotiated",
                 "AFI: evpn Peer: 10.100.1.2 - prefixes are not consistent - Accepted: 56 Received: 59",
@@ -4599,20 +4867,10 @@
     {
         "name": "success-specific-peers",
         "test": VerifyBGPPeerPrefixes,
-=======
-                "Peer: 10.100.0.9 VRF: MGMT - Not found",
-            ],
-        },
-    },
-    {
-        "name": "failure-not-established",
-        "test": VerifyBGPPeerSessionRibd,
->>>>>>> 529e997e
-        "eos_data": [
-            {
-                "vrfs": {
-                    "default": {
-<<<<<<< HEAD
+        "eos_data": [
+            {
+                "vrfs": {
+                    "default": {
                         "vrf": "default",
                         "routerId": "10.100.1.5",
                         "asn": "65102",
@@ -4673,56 +4931,10 @@
     {
         "name": "failure-specific-peers",
         "test": VerifyBGPPeerPrefixes,
-=======
-                        "peerList": [
-                            {
-                                "peerAddress": "10.100.0.8",
-                                "state": "Active",
-                                "peerTcpInfo": {
-                                    "outputQueueLength": 0,
-                                    "inputQueueLength": 0,
-                                },
-                            }
-                        ]
-                    },
-                    "MGMT": {
-                        "peerList": [
-                            {
-                                "peerAddress": "10.100.0.9",
-                                "state": "Active",
-                                "peerTcpInfo": {
-                                    "outputQueueLength": 0,
-                                    "inputQueueLength": 0,
-                                },
-                            }
-                        ]
-                    },
-                },
-            },
-        ],
-        "inputs": {
-            "bgp_peers": [
-                {"peer_address": "10.100.0.8", "vrf": "default"},
-                {"peer_address": "10.100.0.9", "vrf": "MGMT"},
-            ]
-        },
-        "expected": {
-            "result": "failure",
-            "messages": [
-                "Peer: 10.100.0.8 VRF: default - Session state is not established - State: Active",
-                "Peer: 10.100.0.9 VRF: MGMT - Session state is not established - State: Active",
-            ],
-        },
-    },
-    {
-        "name": "failure-check-tcp-queues",
-        "test": VerifyBGPPeerSessionRibd,
->>>>>>> 529e997e
-        "eos_data": [
-            {
-                "vrfs": {
-                    "default": {
-<<<<<<< HEAD
+        "eos_data": [
+            {
+                "vrfs": {
+                    "default": {
                         "vrf": "default",
                         "routerId": "10.100.1.5",
                         "asn": "65102",
@@ -4779,210 +4991,15 @@
                 {"afi": "ipv4", "safi": "unicast", "peers": ["10.100.0.15"]},
                 {"afi": "ipv4", "safi": "multicast", "vrf": "MGMT", "peers": ["10.100.0.8", "10.100.0.10"]},
                 {"afi": "evpn", "peers": ["10.100.0.8", "10.100.0.10"]},
-=======
-                        "peerList": [
-                            {
-                                "peerAddress": "10.100.0.8",
-                                "state": "Established",
-                                "peerTcpInfo": {
-                                    "outputQueueLength": 10,
-                                    "inputQueueLength": 5,
-                                },
-                            }
-                        ]
-                    },
-                    "MGMT": {
-                        "peerList": [
-                            {
-                                "peerAddress": "10.100.0.9",
-                                "state": "Established",
-                                "peerTcpInfo": {
-                                    "outputQueueLength": 0,
-                                    "inputQueueLength": 0,
-                                },
-                            }
-                        ]
-                    },
-                },
-            },
-        ],
-        "inputs": {
-            "bgp_peers": [
-                {"peer_address": "10.100.0.8", "vrf": "default"},
-                {"peer_address": "10.100.0.9", "vrf": "MGMT"},
->>>>>>> 529e997e
-            ]
-        },
-        "expected": {
-            "result": "failure",
-            "messages": [
-<<<<<<< HEAD
+            ]
+        },
+        "expected": {
+            "result": "failure",
+            "messages": [
                 "AFI: ipv4 SAFI: unicast VRF: default Peer: 10.100.0.15 - prefixes are not consistent - Accepted: 17 Received: 19",
                 "AFI: ipv4 SAFI: multicast VRF: MGMT Peer: 10.100.0.8 - Not negotiated",
                 "AFI: ipv4 SAFI: multicast VRF: MGMT Peer: 10.100.0.10 - Not negotiated",
                 "AFI: evpn Peer: 10.100.0.10 - Not negotiated",
-=======
-                "Peer: 10.100.0.8 VRF: default - Session has non-empty message queues - InQ: 5, OutQ: 10",
-            ],
-        },
-    },
-    {
-        "name": "success-no-check-tcp-queues",
-        "test": VerifyBGPPeersHealthRibd,
-        "eos_data": [
-            {
-                "vrfs": {
-                    "default": {
-                        "peerList": [
-                            {
-                                "peerAddress": "10.100.0.8",
-                                "state": "Established",
-                                "peerTcpInfo": {
-                                    "outputQueueLength": 10,
-                                    "inputQueueLength": 5,
-                                },
-                            }
-                        ]
-                    },
-                    "MGMT": {
-                        "peerList": [
-                            {
-                                "peerAddress": "10.100.0.9",
-                                "state": "Established",
-                                "peerTcpInfo": {
-                                    "outputQueueLength": 10,
-                                    "inputQueueLength": 5,
-                                },
-                            }
-                        ]
-                    },
-                },
-            },
-        ],
-        "inputs": {
-            "check_tcp_queues": False,
-        },
-        "expected": {"result": "success"},
-    },
-    {
-        "name": "success-check-tcp-queues",
-        "test": VerifyBGPPeersHealthRibd,
-        "eos_data": [
-            {
-                "vrfs": {
-                    "default": {
-                        "peerList": [
-                            {
-                                "peerAddress": "10.100.0.8",
-                                "state": "Established",
-                                "peerTcpInfo": {
-                                    "outputQueueLength": 0,
-                                    "inputQueueLength": 0,
-                                },
-                            }
-                        ]
-                    },
-                    "MGMT": {
-                        "peerList": [
-                            {
-                                "peerAddress": "10.100.0.9",
-                                "state": "Established",
-                                "peerTcpInfo": {
-                                    "outputQueueLength": 0,
-                                    "inputQueueLength": 0,
-                                },
-                            }
-                        ]
-                    },
-                },
-            },
-        ],
-        "inputs": {
-            "check_tcp_queues": True,
-        },
-        "expected": {"result": "success"},
-    },
-    {
-        "name": "failure-not-established",
-        "test": VerifyBGPPeersHealthRibd,
-        "eos_data": [
-            {
-                "vrfs": {
-                    "default": {
-                        "peerList": [
-                            {
-                                "peerAddress": "10.100.0.8",
-                                "state": "Active",
-                                "peerTcpInfo": {
-                                    "outputQueueLength": 0,
-                                    "inputQueueLength": 0,
-                                },
-                            }
-                        ]
-                    },
-                    "MGMT": {
-                        "peerList": [
-                            {
-                                "peerAddress": "10.100.0.9",
-                                "state": "Active",
-                                "peerTcpInfo": {
-                                    "outputQueueLength": 0,
-                                    "inputQueueLength": 0,
-                                },
-                            }
-                        ]
-                    },
-                },
-            },
-        ],
-        "inputs": {},
-        "expected": {
-            "result": "failure",
-            "messages": [
-                "Peer: 10.100.0.8 VRF: default - Session state is not established - State: Active",
-                "Peer: 10.100.0.9 VRF: MGMT - Session state is not established - State: Active",
-            ],
-        },
-    },
-    {
-        "name": "failure-check-tcp-queues",
-        "test": VerifyBGPPeersHealthRibd,
-        "eos_data": [
-            {
-                "vrfs": {
-                    "default": {
-                        "peerList": [
-                            {
-                                "peerAddress": "10.100.0.8",
-                                "state": "Established",
-                                "peerTcpInfo": {
-                                    "outputQueueLength": 10,
-                                    "inputQueueLength": 5,
-                                },
-                            }
-                        ]
-                    },
-                    "MGMT": {
-                        "peerList": [
-                            {
-                                "peerAddress": "10.100.0.9",
-                                "state": "Established",
-                                "peerTcpInfo": {
-                                    "outputQueueLength": 0,
-                                    "inputQueueLength": 0,
-                                },
-                            }
-                        ]
-                    },
-                },
-            },
-        ],
-        "inputs": {},
-        "expected": {
-            "result": "failure",
-            "messages": [
-                "Peer: 10.100.0.8 VRF: default - Session has non-empty message queues - InQ: 5, OutQ: 10",
->>>>>>> 529e997e
             ],
         },
     },

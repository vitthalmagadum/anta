# Copyright (c) 2023-2024 Arista Networks, Inc.
# Use of this source code is governed by the Apache License 2.0
# that can be found in the LICENSE file.
"""Tests for anta.tests.routing.bgp.py."""

# pylint: disable=C0302
from __future__ import annotations

from typing import Any

# pylint: disable=C0413
# because of the patch above
from anta.tests.routing.bgp import (
    VerifyBGPAdvCommunities,
    VerifyBGPExchangedRoutes,
    VerifyBGPPeerASNCap,
    VerifyBGPPeerCount,
    VerifyBGPPeerDropStats,
    VerifyBGPPeerMD5Auth,
    VerifyBGPPeerMPCaps,
    VerifyBGPPeerRouteLimit,
    VerifyBGPPeerRouteRefreshCap,
    VerifyBGPPeersHealth,
    VerifyBGPPeerUpdateErrors,
    VerifyBgpRouteMaps,
    VerifyBGPSpecificPeers,
    VerifyBGPTimers,
    VerifyEVPNType2Route,
)
from tests.lib.anta import test  # noqa: F401; pylint: disable=W0611

DATA: list[dict[str, Any]] = [
    {
        "name": "success",
        "test": VerifyBGPPeerCount,
        "eos_data": [
            # Need to order the output as the commands would be sorted after template rendering.
            {
                "vrfs": {
                    "default": {
                        "peers": {
                            "10.1.255.0": {
                                "inMsgQueue": 0,
                                "outMsgQueue": 0,
                                "peerState": "Established",
                            },
                            "10.1.255.2": {
                                "inMsgQueue": 0,
                                "outMsgQueue": 0,
                                "peerState": "Established",
                            },
                        },
                    },
                },
            },
            {
                "vrfs": {
                    "MGMT": {
                        "peers": {
                            "10.255.0.21": {
                                "inMsgQueue": 0,
                                "outMsgQueue": 0,
                                "peerState": "Established",
                            },
                        },
                    },
                },
            },
            {
                "vrfs": {
                    "default": {
                        "peers": {
                            "10.255.0.1": {
                                "inMsgQueue": 0,
                                "outMsgQueue": 0,
                                "peerState": "Established",
                            },
                            "10.255.0.2": {
                                "description": "DC1-SPINE2_Ethernet1",
                                "inMsgQueue": 0,
                                "outMsgQueue": 0,
                                "peerState": "Established",
                            },
                        },
                    },
                },
            },
            {
                "vrfs": {
                    "default": {
                        "peers": {
                            "10.255.0.11": {
                                "inMsgQueue": 0,
                                "outMsgQueue": 0,
                                "peerState": "Established",
                            },
                            "10.255.0.12": {
                                "description": "DC1-SPINE2_Ethernet1",
                                "inMsgQueue": 0,
                                "outMsgQueue": 0,
                                "peerState": "Established",
                            },
                        },
                    },
                },
            },
            {
                "vrfs": {
                    "default": {
                        "peers": {
                            "10.255.0.21": {
                                "inMsgQueue": 0,
                                "outMsgQueue": 0,
                                "peerState": "Established",
                            },
                            "10.255.0.22": {
                                "inMsgQueue": 0,
                                "outMsgQueue": 0,
                                "peerState": "Established",
                            },
                        },
                    },
                },
            },
        ],
        "inputs": {
            "address_families": [
                # evpn first to make sure that the correct mapping output to input is kept.
                {"afi": "evpn", "num_peers": 2},
                {"afi": "ipv4", "safi": "unicast", "vrf": "default", "num_peers": 2},
                {"afi": "ipv4", "safi": "sr-te", "vrf": "MGMT", "num_peers": 1},
                {"afi": "link-state", "num_peers": 2},
                {"afi": "path-selection", "num_peers": 2},
            ]
        },
        "expected": {"result": "success"},
    },
    {
        "name": "failure-wrong-count",
        "test": VerifyBGPPeerCount,
        "eos_data": [
            {
                "vrfs": {
                    "default": {
                        "peers": {
                            "10.1.255.0": {
                                "inMsgQueue": 0,
                                "outMsgQueue": 0,
                                "peerState": "Established",
                            },
                            "10.1.255.2": {
                                "inMsgQueue": 0,
                                "outMsgQueue": 0,
                                "peerState": "Established",
                            },
                        },
                    },
                },
            },
            {
                "vrfs": {
                    "MGMT": {
                        "peers": {
                            "10.255.0.21": {
                                "inMsgQueue": 0,
                                "outMsgQueue": 0,
                                "peerState": "Established",
                            },
                        },
                    },
                },
            },
            {
                "vrfs": {
                    "default": {
                        "peers": {
                            "10.255.0.1": {
                                "inMsgQueue": 0,
                                "outMsgQueue": 0,
                                "peerState": "Established",
                            },
                            "10.255.0.2": {
                                "description": "DC1-SPINE2_Ethernet1",
                                "inMsgQueue": 0,
                                "outMsgQueue": 0,
                                "peerState": "Established",
                            },
                        },
                    },
                },
            },
            {
                "vrfs": {
                    "default": {
                        "peers": {
                            "10.255.0.11": {
                                "inMsgQueue": 0,
                                "outMsgQueue": 0,
                                "peerState": "Established",
                            },
                            "10.255.0.12": {
                                "description": "DC1-SPINE2_Ethernet1",
                                "inMsgQueue": 0,
                                "outMsgQueue": 0,
                                "peerState": "Established",
                            },
                        },
                    },
                },
            },
            {
                "vrfs": {
                    "default": {
                        "peers": {
                            "10.255.0.21": {
                                "inMsgQueue": 0,
                                "outMsgQueue": 0,
                                "peerState": "Established",
                            },
                        },
                    },
                },
            },
        ],
        "inputs": {
            "address_families": [
                {"afi": "ipv4", "safi": "unicast", "vrf": "default", "num_peers": 3},
                {"afi": "ipv4", "safi": "sr-te", "vrf": "MGMT", "num_peers": 2},
                {"afi": "evpn", "num_peers": 1},
                {"afi": "link-state", "num_peers": 3},
                {"afi": "path-selection", "num_peers": 3},
            ]
        },
        "expected": {
            "result": "failure",
            "messages": [
                "Failures: [{'afi': 'ipv4', 'safi': 'unicast', 'vrfs': {'default': 'Expected: 3, Actual: 2'}}, "
                "{'afi': 'ipv4', 'safi': 'sr-te', 'vrfs': {'MGMT': 'Expected: 2, Actual: 1'}}, "
                "{'afi': 'evpn', 'vrfs': {'default': 'Expected: 1, Actual: 2'}}, "
                "{'afi': 'link-state', 'vrfs': {'default': 'Expected: 3, Actual: 2'}}, "
                "{'afi': 'path-selection', 'vrfs': {'default': 'Expected: 3, Actual: 1'}}]"
            ],
        },
    },
    {
        "name": "failure-no-peers",
        "test": VerifyBGPPeerCount,
        "eos_data": [
            {
                "vrfs": {
                    "default": {
                        "peers": {},
                    }
                }
            },
            {
                "vrfs": {
                    "MGMT": {
                        "peers": {},
                    }
                }
            },
            {
                "vrfs": {
                    "default": {
                        "peers": {},
                    }
                }
            },
            {
                "vrfs": {
                    "default": {
                        "peers": {},
                    }
                }
            },
            {
                "vrfs": {
                    "default": {
                        "peers": {},
                    }
                }
            },
        ],
        "inputs": {
            "address_families": [
                {"afi": "ipv4", "safi": "unicast", "vrf": "default", "num_peers": 2},
                {"afi": "ipv4", "safi": "sr-te", "vrf": "MGMT", "num_peers": 1},
                {"afi": "evpn", "num_peers": 2},
                {"afi": "link-state", "num_peers": 2},
                {"afi": "path-selection", "num_peers": 2},
            ]
        },
        "expected": {
            "result": "failure",
            "messages": [
                "Failures: [{'afi': 'ipv4', 'safi': 'unicast', 'vrfs': {'default': 'Expected: 2, Actual: 0'}}, "
                "{'afi': 'ipv4', 'safi': 'sr-te', 'vrfs': {'MGMT': 'Expected: 1, Actual: 0'}}, "
                "{'afi': 'evpn', 'vrfs': {'default': 'Expected: 2, Actual: 0'}}, "
                "{'afi': 'link-state', 'vrfs': {'default': 'Expected: 2, Actual: 0'}}, "
                "{'afi': 'path-selection', 'vrfs': {'default': 'Expected: 2, Actual: 0'}}]"
            ],
        },
    },
    {
        "name": "failure-not-configured",
        "test": VerifyBGPPeerCount,
        "eos_data": [{"vrfs": {}}, {"vrfs": {}}, {"vrfs": {}}, {"vrfs": {}}, {"vrfs": {}}],
        "inputs": {
            "address_families": [
                {"afi": "ipv6", "safi": "multicast", "vrf": "DEV", "num_peers": 3},
                {"afi": "ipv4", "safi": "sr-te", "vrf": "MGMT", "num_peers": 1},
                {"afi": "evpn", "num_peers": 2},
                {"afi": "link-state", "num_peers": 2},
                {"afi": "path-selection", "num_peers": 2},
            ]
        },
        "expected": {
            "result": "failure",
            "messages": [
                "Failures: [{'afi': 'ipv6', 'safi': 'multicast', 'vrfs': {'DEV': 'Not Configured'}}, "
                "{'afi': 'ipv4', 'safi': 'sr-te', 'vrfs': {'MGMT': 'Not Configured'}}, "
                "{'afi': 'evpn', 'vrfs': {'default': 'Not Configured'}}, "
                "{'afi': 'link-state', 'vrfs': {'default': 'Not Configured'}}, "
                "{'afi': 'path-selection', 'vrfs': {'default': 'Not Configured'}}]"
            ],
        },
    },
    {
        "name": "success-vrf-all",
        "test": VerifyBGPPeerCount,
        "eos_data": [
            {
                "vrfs": {
                    "default": {
                        "peers": {
                            "10.1.255.0": {
                                "inMsgQueue": 0,
                                "outMsgQueue": 0,
                                "peerState": "Established",
                            },
                        },
                    },
                    "PROD": {
                        "peers": {
                            "10.1.254.1": {
                                "inMsgQueue": 0,
                                "outMsgQueue": 0,
                                "peerState": "Established",
                            },
                            "192.168.1.11": {
                                "inMsgQueue": 0,
                                "outMsgQueue": 0,
                                "peerState": "Established",
                            },
                        },
                    },
                },
            },
            {
                "vrfs": {
                    "default": {
                        "peers": {
                            "10.1.255.10": {
                                "inMsgQueue": 0,
                                "outMsgQueue": 0,
                                "peerState": "Established",
                            },
                        },
                    },
                    "PROD": {
                        "peers": {
                            "10.1.254.11": {
                                "inMsgQueue": 0,
                                "outMsgQueue": 0,
                                "peerState": "Established",
                            },
                        },
                    },
                },
            },
        ],
        "inputs": {
            "address_families": [
                {"afi": "ipv4", "safi": "unicast", "vrf": "all", "num_peers": 3},
                {"afi": "ipv4", "safi": "sr-te", "vrf": "all", "num_peers": 2},
            ]
        },
        "expected": {"result": "success"},
    },
    {
        "name": "failure-vrf-all",
        "test": VerifyBGPPeerCount,
        "eos_data": [
            {
                "vrfs": {
                    "default": {
                        "peers": {
                            "10.1.255.0": {
                                "inMsgQueue": 0,
                                "outMsgQueue": 0,
                                "peerState": "Established",
                            },
                        },
                    },
                    "PROD": {
                        "peers": {
                            "10.1.254.1": {
                                "inMsgQueue": 0,
                                "outMsgQueue": 0,
                                "peerState": "Established",
                            },
                            "192.168.1.11": {
                                "inMsgQueue": 0,
                                "outMsgQueue": 0,
                                "peerState": "Established",
                            },
                        },
                    },
                },
            },
            {
                "vrfs": {
                    "default": {
                        "peers": {
                            "10.1.255.10": {
                                "inMsgQueue": 0,
                                "outMsgQueue": 0,
                                "peerState": "Established",
                            },
                        },
                    },
                    "PROD": {
                        "peers": {
                            "10.1.254.1": {
                                "inMsgQueue": 0,
                                "outMsgQueue": 0,
                                "peerState": "Established",
                            },
                            "192.168.1.12": {
                                "inMsgQueue": 0,
                                "outMsgQueue": 0,
                                "peerState": "Established",
                            },
                        },
                    },
                },
            },
        ],
        "inputs": {
            "address_families": [
                {"afi": "ipv4", "safi": "unicast", "vrf": "all", "num_peers": 5},
                {"afi": "ipv4", "safi": "sr-te", "vrf": "all", "num_peers": 2},
            ]
        },
        "expected": {
            "result": "failure",
            "messages": [
                "Failures: [{'afi': 'ipv4', 'safi': 'unicast', 'vrfs': {'all': 'Expected: 5, Actual: 3'}}, "
                "{'afi': 'ipv4', 'safi': 'sr-te', 'vrfs': {'all': 'Expected: 2, Actual: 3'}}]"
            ],
        },
    },
    {
        "name": "failure-multiple-afi",
        "test": VerifyBGPPeerCount,
        "eos_data": [
            {
                "vrfs": {
                    "PROD": {
                        "peers": {
                            "10.1.254.1": {
                                "inMsgQueue": 0,
                                "outMsgQueue": 0,
                                "peerState": "Established",
                            },
                            "192.168.1.11": {
                                "inMsgQueue": 0,
                                "outMsgQueue": 0,
                                "peerState": "Established",
                            },
                        },
                    },
                },
            },
            {"vrfs": {}},
            {
                "vrfs": {
                    "MGMT": {
                        "peers": {
                            "10.1.254.11": {
                                "inMsgQueue": 0,
                                "outMsgQueue": 0,
                                "peerState": "Established",
                            },
                            "192.168.1.21": {
                                "inMsgQueue": 0,
                                "outMsgQueue": 0,
                                "peerState": "Established",
                            },
                        },
                    },
                },
            },
            {
                "vrfs": {
                    "default": {
                        "peers": {
                            "10.1.0.1": {
                                "inMsgQueue": 0,
                                "outMsgQueue": 0,
                                "peerState": "Established",
                            },
                            "10.1.0.2": {
                                "inMsgQueue": 0,
                                "outMsgQueue": 0,
                                "peerState": "Established",
                            },
                        },
                    },
                },
            },
            {
                "vrfs": {
                    "default": {
                        "peers": {
                            "10.1.0.11": {
                                "inMsgQueue": 0,
                                "outMsgQueue": 0,
                                "peerState": "Established",
                            },
                            "10.1.0.21": {
                                "inMsgQueue": 0,
                                "outMsgQueue": 0,
                                "peerState": "Established",
                            },
                        },
                    },
                },
            },
            {
                "vrfs": {
                    "default": {
                        "peers": {
                            "10.1.0.2": {
                                "inMsgQueue": 0,
                                "outMsgQueue": 0,
                                "peerState": "Established",
                            },
                            "10.1.0.22": {
                                "inMsgQueue": 0,
                                "outMsgQueue": 0,
                                "peerState": "Established",
                            },
                        },
                    },
                },
            },
        ],
        "inputs": {
            "address_families": [
                {"afi": "ipv4", "safi": "unicast", "vrf": "PROD", "num_peers": 3},
                {"afi": "ipv6", "safi": "unicast", "vrf": "default", "num_peers": 3},
                {"afi": "ipv4", "safi": "sr-te", "vrf": "MGMT", "num_peers": 3},
                {"afi": "evpn", "num_peers": 3},
                {"afi": "link-state", "num_peers": 4},
                {"afi": "path-selection", "num_peers": 1},
            ],
        },
        "expected": {
            "result": "failure",
            "messages": [
                "Failures: [{'afi': 'ipv4', 'safi': 'unicast', 'vrfs': {'PROD': 'Expected: 3, Actual: 2'}}, "
                "{'afi': 'ipv6', 'safi': 'unicast', 'vrfs': {'default': 'Not Configured'}}, "
                "{'afi': 'ipv4', 'safi': 'sr-te', 'vrfs': {'MGMT': 'Expected: 3, Actual: 2'}}, "
                "{'afi': 'evpn', 'vrfs': {'default': 'Expected: 3, Actual: 2'}}, "
                "{'afi': 'link-state', 'vrfs': {'default': 'Expected: 4, Actual: 2'}}, "
                "{'afi': 'path-selection', 'vrfs': {'default': 'Expected: 1, Actual: 2'}}]",
            ],
        },
    },
    {
        "name": "success",
        "test": VerifyBGPPeersHealth,
        "eos_data": [
            {
                "vrfs": {
                    "default": {
                        "peers": {
                            "10.1.255.0": {
                                "inMsgQueue": 0,
                                "outMsgQueue": 0,
                                "peerState": "Established",
                            },
                            "10.1.255.2": {
                                "inMsgQueue": 0,
                                "outMsgQueue": 0,
                                "peerState": "Established",
                            },
                        },
                    }
                }
            },
            {
                "vrfs": {
                    "MGMT": {
                        "peers": {
                            "10.1.255.10": {
                                "inMsgQueue": 0,
                                "outMsgQueue": 0,
                                "peerState": "Established",
                            },
                            "10.1.255.12": {
                                "inMsgQueue": 0,
                                "outMsgQueue": 0,
                                "peerState": "Established",
                            },
                        },
                    }
                }
            },
            {
                "vrfs": {
                    "default": {
                        "peers": {
                            "10.1.255.20": {
                                "inMsgQueue": 0,
                                "outMsgQueue": 0,
                                "peerState": "Established",
                            },
                            "10.1.255.22": {
                                "inMsgQueue": 0,
                                "outMsgQueue": 0,
                                "peerState": "Established",
                            },
                        },
                    }
                }
            },
            {
                "vrfs": {
                    "default": {
                        "peers": {
                            "10.1.255.30": {
                                "inMsgQueue": 0,
                                "outMsgQueue": 0,
                                "peerState": "Established",
                            },
                            "10.1.255.32": {
                                "inMsgQueue": 0,
                                "outMsgQueue": 0,
                                "peerState": "Established",
                            },
                        },
                    }
                }
            },
        ],
        "inputs": {
            "address_families": [
                # Path selection first to make sure input to output mapping is correct.
                {"afi": "path-selection"},
                {"afi": "ipv4", "safi": "unicast", "vrf": "default"},
                {"afi": "ipv4", "safi": "sr-te", "vrf": "MGMT"},
                {"afi": "link-state"},
            ]
        },
        "expected": {"result": "success"},
    },
    {
        "name": "failure-issues",
        "test": VerifyBGPPeersHealth,
        "eos_data": [
            {
                "vrfs": {
                    "default": {
                        "peers": {
                            "10.1.255.0": {
                                "inMsgQueue": 0,
                                "outMsgQueue": 0,
                                "peerState": "Idle",
                            },
                            "10.1.255.2": {
                                "inMsgQueue": 0,
                                "outMsgQueue": 0,
                                "peerState": "Established",
                            },
                        },
                    }
                }
            },
            {
                "vrfs": {
                    "MGMT": {
                        "peers": {
                            "10.1.255.10": {
                                "inMsgQueue": 0,
                                "outMsgQueue": 0,
                                "peerState": "Established",
                            },
                            "10.1.255.12": {
                                "inMsgQueue": 0,
                                "outMsgQueue": 0,
                                "peerState": "Idle",
                            },
                        },
                    }
                }
            },
            {
                "vrfs": {
                    "default": {
                        "peers": {
                            "10.1.255.20": {
                                "inMsgQueue": 0,
                                "outMsgQueue": 0,
                                "peerState": "Idle",
                            },
                            "10.1.255.22": {
                                "inMsgQueue": 0,
                                "outMsgQueue": 0,
                                "peerState": "Established",
                            },
                        },
                    }
                }
            },
            {
                "vrfs": {
                    "default": {
                        "peers": {
                            "10.1.255.30": {
                                "inMsgQueue": 0,
                                "outMsgQueue": 0,
                                "peerState": "Established",
                            },
                            "10.1.255.32": {
                                "inMsgQueue": 0,
                                "outMsgQueue": 0,
                                "peerState": "Idle",
                            },
                        },
                    }
                }
            },
        ],
        "inputs": {
            "address_families": [
                {"afi": "ipv4", "safi": "unicast", "vrf": "default"},
                {"afi": "ipv4", "safi": "sr-te", "vrf": "MGMT"},
                {"afi": "path-selection"},
                {"afi": "link-state"},
            ]
        },
        "expected": {
            "result": "failure",
            "messages": [
                "Failures: [{'afi': 'ipv4', 'safi': 'unicast', 'vrfs': {'default': {'10.1.255.0': {'peerState': 'Idle', 'inMsgQueue': 0, 'outMsgQueue': 0}}}}, "
                "{'afi': 'ipv4', 'safi': 'sr-te', 'vrfs': {'MGMT': {'10.1.255.12': {'peerState': 'Idle', 'inMsgQueue': 0, 'outMsgQueue': 0}}}}, "
                "{'afi': 'path-selection', 'vrfs': {'default': {'10.1.255.20': {'peerState': 'Idle', 'inMsgQueue': 0, 'outMsgQueue': 0}}}}, "
                "{'afi': 'link-state', 'vrfs': {'default': {'10.1.255.32': {'peerState': 'Idle', 'inMsgQueue': 0, 'outMsgQueue': 0}}}}]"
            ],
        },
    },
    {
        "name": "success-vrf-all",
        "test": VerifyBGPPeersHealth,
        "eos_data": [
            {
                "vrfs": {
                    "default": {
                        "peers": {
                            "10.1.255.0": {
                                "inMsgQueue": 0,
                                "outMsgQueue": 0,
                                "peerState": "Established",
                            },
                            "10.1.255.2": {
                                "inMsgQueue": 0,
                                "outMsgQueue": 0,
                                "peerState": "Established",
                            },
                        },
                    },
                    "PROD": {
                        "peers": {
                            "10.1.254.1": {
                                "inMsgQueue": 0,
                                "outMsgQueue": 0,
                                "peerState": "Established",
                            },
                            "192.168.1.11": {
                                "inMsgQueue": 0,
                                "outMsgQueue": 0,
                                "peerState": "Established",
                            },
                        },
                    },
                }
            },
            {
                "vrfs": {
                    "default": {
                        "peers": {
                            "10.1.255.10": {
                                "inMsgQueue": 0,
                                "outMsgQueue": 0,
                                "peerState": "Established",
                            },
                            "10.1.255.12": {
                                "inMsgQueue": 0,
                                "outMsgQueue": 0,
                                "peerState": "Established",
                            },
                        },
                    },
                    "PROD": {
                        "peers": {
                            "10.1.254.11": {
                                "inMsgQueue": 0,
                                "outMsgQueue": 0,
                                "peerState": "Established",
                            },
                            "192.168.1.111": {
                                "inMsgQueue": 0,
                                "outMsgQueue": 0,
                                "peerState": "Established",
                            },
                        },
                    },
                }
            },
        ],
        "inputs": {
            "address_families": [
                {"afi": "ipv4", "safi": "unicast", "vrf": "all"},
                {"afi": "ipv4", "safi": "sr-te", "vrf": "all"},
            ]
        },
        "expected": {
            "result": "success",
        },
    },
    {
        "name": "failure-issues-vrf-all",
        "test": VerifyBGPPeersHealth,
        "eos_data": [
            {
                "vrfs": {
                    "default": {
                        "peers": {
                            "10.1.255.0": {
                                "inMsgQueue": 0,
                                "outMsgQueue": 0,
                                "peerState": "Idle",
                            },
                            "10.1.255.2": {
                                "inMsgQueue": 0,
                                "outMsgQueue": 0,
                                "peerState": "Established",
                            },
                        },
                    },
                    "PROD": {
                        "peers": {
                            "10.1.254.1": {
                                "inMsgQueue": 0,
                                "outMsgQueue": 0,
                                "peerState": "Established",
                            },
                            "192.168.1.11": {
                                "inMsgQueue": 100,
                                "outMsgQueue": 200,
                                "peerState": "Established",
                            },
                        },
                    },
                }
            },
            {
                "vrfs": {
                    "default": {
                        "peers": {
                            "10.1.255.10": {
                                "inMsgQueue": 0,
                                "outMsgQueue": 0,
                                "peerState": "Idle",
                            },
                            "10.1.255.12": {
                                "inMsgQueue": 0,
                                "outMsgQueue": 0,
                                "peerState": "Established",
                            },
                        },
                    },
                    "PROD": {
                        "peers": {
                            "10.1.254.11": {
                                "inMsgQueue": 0,
                                "outMsgQueue": 0,
                                "peerState": "Established",
                            },
                            "192.168.1.111": {
                                "inMsgQueue": 100,
                                "outMsgQueue": 200,
                                "peerState": "Established",
                            },
                        },
                    },
                }
            },
        ],
        "inputs": {
            "address_families": [
                {"afi": "ipv4", "safi": "unicast", "vrf": "all"},
                {"afi": "ipv4", "safi": "sr-te", "vrf": "all"},
            ]
        },
        "expected": {
            "result": "failure",
            "messages": [
                "Failures: [{'afi': 'ipv4', 'safi': 'unicast', 'vrfs': {'default': {'10.1.255.0': {'peerState': 'Idle', 'inMsgQueue': 0, 'outMsgQueue': 0}}, "
                "'PROD': {'192.168.1.11': {'peerState': 'Established', 'inMsgQueue': 100, 'outMsgQueue': 200}}}}, "
                "{'afi': 'ipv4', 'safi': 'sr-te', 'vrfs': {'default': {'10.1.255.10': {'peerState': 'Idle', 'inMsgQueue': 0, 'outMsgQueue': 0}}, "
                "'PROD': {'192.168.1.111': {'peerState': 'Established', 'inMsgQueue': 100, 'outMsgQueue': 200}}}}]"
            ],
        },
    },
    {
        "name": "failure-not-configured",
        "test": VerifyBGPPeersHealth,
        "eos_data": [{"vrfs": {}}, {"vrfs": {}}, {"vrfs": {}}, {"vrfs": {}}],
        "inputs": {
            "address_families": [
                {"afi": "ipv4", "safi": "unicast", "vrf": "DEV"},
                {"afi": "ipv4", "safi": "sr-te", "vrf": "MGMT"},
                {"afi": "link-state"},
                {"afi": "path-selection"},
            ]
        },
        "expected": {
            "result": "failure",
            "messages": [
                "Failures: [{'afi': 'ipv4', 'safi': 'unicast', 'vrfs': {'DEV': 'Not Configured'}}, "
                "{'afi': 'ipv4', 'safi': 'sr-te', 'vrfs': {'MGMT': 'Not Configured'}}, "
                "{'afi': 'link-state', 'vrfs': {'default': 'Not Configured'}}, "
                "{'afi': 'path-selection', 'vrfs': {'default': 'Not Configured'}}]"
            ],
        },
    },
    {
        "name": "failure-no-peers",
        "test": VerifyBGPPeersHealth,
        "eos_data": [
            {
                "vrfs": {
                    "default": {
                        "vrf": "default",
                        "routerId": "10.1.0.3",
                        "asn": "65120",
                        "peers": {},
                    }
                }
            },
            {
                "vrfs": {
                    "MGMT": {
                        "vrf": "MGMT",
                        "routerId": "10.1.0.3",
                        "asn": "65120",
                        "peers": {},
                    }
                }
            },
            {
                "vrfs": {
                    "default": {
                        "vrf": "default",
                        "routerId": "10.1.0.3",
                        "asn": "65120",
                        "peers": {},
                    }
                }
            },
            {
                "vrfs": {
                    "default": {
                        "vrf": "default",
                        "routerId": "10.1.0.3",
                        "asn": "65120",
                        "peers": {},
                    }
                }
            },
        ],
        "inputs": {
            "address_families": [
                {"afi": "ipv4", "safi": "multicast"},
                {"afi": "ipv4", "safi": "sr-te", "vrf": "MGMT"},
                {"afi": "link-state"},
                {"afi": "path-selection"},
            ]
        },
        "expected": {
            "result": "failure",
            "messages": [
                "Failures: [{'afi': 'ipv4', 'safi': 'multicast', 'vrfs': {'default': 'No Peers'}}, {'afi': 'ipv4', 'safi': 'sr-te', 'vrfs': {'MGMT': 'No Peers'}}, "
                "{'afi': 'link-state', 'vrfs': {'default': 'No Peers'}}, {'afi': 'path-selection', 'vrfs': {'default': 'No Peers'}}]"
            ],
        },
    },
    {
        "name": "success",
        "test": VerifyBGPSpecificPeers,
        "eos_data": [
            {
                "vrfs": {
                    "default": {
                        "peers": {
                            "10.1.255.0": {
                                "inMsgQueue": 0,
                                "outMsgQueue": 0,
                                "peerState": "Established",
                            },
                            "10.1.255.2": {
                                "inMsgQueue": 0,
                                "outMsgQueue": 0,
                                "peerState": "Established",
                            },
                        },
                    }
                }
            },
            {
                "vrfs": {
                    "MGMT": {
                        "peers": {
                            "10.1.255.10": {
                                "inMsgQueue": 0,
                                "outMsgQueue": 0,
                                "peerState": "Established",
                            },
                            "10.1.255.12": {
                                "inMsgQueue": 0,
                                "outMsgQueue": 0,
                                "peerState": "Established",
                            },
                        },
                    }
                }
            },
            {
                "vrfs": {
                    "default": {
                        "peers": {
                            "10.1.255.20": {
                                "inMsgQueue": 0,
                                "outMsgQueue": 0,
                                "peerState": "Established",
                            },
                            "10.1.255.22": {
                                "inMsgQueue": 0,
                                "outMsgQueue": 0,
                                "peerState": "Established",
                            },
                        },
                    }
                }
            },
            {
                "vrfs": {
                    "default": {
                        "peers": {
                            "10.1.255.30": {
                                "inMsgQueue": 0,
                                "outMsgQueue": 0,
                                "peerState": "Established",
                            },
                            "10.1.255.32": {
                                "inMsgQueue": 0,
                                "outMsgQueue": 0,
                                "peerState": "Established",
                            },
                        },
                    }
                }
            },
        ],
        "inputs": {
            "address_families": [
                # Path selection first to make sure input to output mapping is correct.
                {"afi": "path-selection", "peers": ["10.1.255.20", "10.1.255.22"]},
                {
                    "afi": "ipv4",
                    "safi": "unicast",
                    "vrf": "default",
                    "peers": ["10.1.255.0", "10.1.255.2"],
                },
                {
                    "afi": "ipv4",
                    "safi": "sr-te",
                    "vrf": "MGMT",
                    "peers": ["10.1.255.10", "10.1.255.12"],
                },
                {"afi": "link-state", "peers": ["10.1.255.30", "10.1.255.32"]},
            ]
        },
        "expected": {"result": "success"},
    },
    {
        "name": "failure-issues",
        "test": VerifyBGPSpecificPeers,
        "eos_data": [
            {
                "vrfs": {
                    "default": {
                        "peers": {
                            "10.1.255.0": {
                                "inMsgQueue": 0,
                                "outMsgQueue": 0,
                                "peerState": "Idle",
                            },
                            "10.1.255.2": {
                                "inMsgQueue": 0,
                                "outMsgQueue": 0,
                                "peerState": "Established",
                            },
                        },
                    }
                }
            },
            {
                "vrfs": {
                    "MGMT": {
                        "peers": {
                            "10.1.255.10": {
                                "inMsgQueue": 0,
                                "outMsgQueue": 0,
                                "peerState": "Established",
                            },
                            "10.1.255.12": {
                                "inMsgQueue": 0,
                                "outMsgQueue": 0,
                                "peerState": "Idle",
                            },
                        },
                    }
                }
            },
            {
                "vrfs": {
                    "default": {
                        "peers": {
                            "10.1.255.20": {
                                "inMsgQueue": 0,
                                "outMsgQueue": 0,
                                "peerState": "Idle",
                            },
                            "10.1.255.22": {
                                "inMsgQueue": 0,
                                "outMsgQueue": 0,
                                "peerState": "Established",
                            },
                        },
                    }
                }
            },
            {
                "vrfs": {
                    "default": {
                        "peers": {
                            "10.1.255.30": {
                                "inMsgQueue": 0,
                                "outMsgQueue": 0,
                                "peerState": "Established",
                            },
                            "10.1.255.32": {
                                "inMsgQueue": 0,
                                "outMsgQueue": 0,
                                "peerState": "Idle",
                            },
                        },
                    }
                }
            },
        ],
        "inputs": {
            "address_families": [
                {
                    "afi": "ipv4",
                    "safi": "unicast",
                    "vrf": "default",
                    "peers": ["10.1.255.0", "10.1.255.2"],
                },
                {
                    "afi": "ipv4",
                    "safi": "sr-te",
                    "vrf": "MGMT",
                    "peers": ["10.1.255.10", "10.1.255.12"],
                },
                {"afi": "path-selection", "peers": ["10.1.255.20", "10.1.255.22"]},
                {"afi": "link-state", "peers": ["10.1.255.30", "10.1.255.32"]},
            ]
        },
        "expected": {
            "result": "failure",
            "messages": [
                "Failures: [{'afi': 'ipv4', 'safi': 'unicast', 'vrfs': {'default': {'10.1.255.0': {'peerState': 'Idle', 'inMsgQueue': 0, 'outMsgQueue': 0}}}}, "
                "{'afi': 'ipv4', 'safi': 'sr-te', 'vrfs': {'MGMT': {'10.1.255.12': {'peerState': 'Idle', 'inMsgQueue': 0, 'outMsgQueue': 0}}}}, "
                "{'afi': 'path-selection', 'vrfs': {'default': {'10.1.255.20': {'peerState': 'Idle', 'inMsgQueue': 0, 'outMsgQueue': 0}}}}, "
                "{'afi': 'link-state', 'vrfs': {'default': {'10.1.255.32': {'peerState': 'Idle', 'inMsgQueue': 0, 'outMsgQueue': 0}}}}]"
            ],
        },
    },
    {
        "name": "failure-not-configured",
        "test": VerifyBGPSpecificPeers,
        "eos_data": [{"vrfs": {}}, {"vrfs": {}}, {"vrfs": {}}, {"vrfs": {}}],
        "inputs": {
            "address_families": [
                {
                    "afi": "ipv4",
                    "safi": "unicast",
                    "vrf": "DEV",
                    "peers": ["10.1.255.0"],
                },
                {
                    "afi": "ipv4",
                    "safi": "sr-te",
                    "vrf": "MGMT",
                    "peers": ["10.1.255.10"],
                },
                {"afi": "link-state", "peers": ["10.1.255.20"]},
                {"afi": "path-selection", "peers": ["10.1.255.30"]},
            ]
        },
        "expected": {
            "result": "failure",
            "messages": [
                "Failures: [{'afi': 'ipv4', 'safi': 'unicast', 'vrfs': {'DEV': 'Not Configured'}}, "
                "{'afi': 'ipv4', 'safi': 'sr-te', 'vrfs': {'MGMT': 'Not Configured'}}, {'afi': 'link-state', 'vrfs': {'default': 'Not Configured'}}, "
                "{'afi': 'path-selection', 'vrfs': {'default': 'Not Configured'}}]"
            ],
        },
    },
    {
        "name": "failure-no-peers",
        "test": VerifyBGPSpecificPeers,
        "eos_data": [
            {
                "vrfs": {
                    "default": {
                        "vrf": "default",
                        "routerId": "10.1.0.3",
                        "asn": "65120",
                        "peers": {},
                    }
                }
            },
            {
                "vrfs": {
                    "MGMT": {
                        "vrf": "MGMT",
                        "routerId": "10.1.0.3",
                        "asn": "65120",
                        "peers": {},
                    }
                }
            },
            {
                "vrfs": {
                    "default": {
                        "vrf": "default",
                        "routerId": "10.1.0.3",
                        "asn": "65120",
                        "peers": {},
                    }
                }
            },
            {
                "vrfs": {
                    "default": {
                        "vrf": "default",
                        "routerId": "10.1.0.3",
                        "asn": "65120",
                        "peers": {},
                    }
                }
            },
        ],
        "inputs": {
            "address_families": [
                {"afi": "ipv4", "safi": "multicast", "peers": ["10.1.255.0"]},
                {
                    "afi": "ipv4",
                    "safi": "sr-te",
                    "vrf": "MGMT",
                    "peers": ["10.1.255.10"],
                },
                {"afi": "link-state", "peers": ["10.1.255.20"]},
                {"afi": "path-selection", "peers": ["10.1.255.30"]},
            ]
        },
        "expected": {
            "result": "failure",
            "messages": [
                "Failures: [{'afi': 'ipv4', 'safi': 'multicast', 'vrfs': {'default': {'10.1.255.0': {'peerNotFound': True}}}}, "
                "{'afi': 'ipv4', 'safi': 'sr-te', 'vrfs': {'MGMT': {'10.1.255.10': {'peerNotFound': True}}}}, "
                "{'afi': 'link-state', 'vrfs': {'default': {'10.1.255.20': {'peerNotFound': True}}}}, "
                "{'afi': 'path-selection', 'vrfs': {'default': {'10.1.255.30': {'peerNotFound': True}}}}]"
            ],
        },
    },
    {
        "name": "success",
        "test": VerifyBGPExchangedRoutes,
        "eos_data": [
            {
                "vrfs": {
                    "default": {
                        "bgpRouteEntries": {
                            "192.0.254.3/32": {
                                "bgpRoutePaths": [
                                    {
                                        "routeType": {
                                            "valid": True,
                                            "active": True,
                                        },
                                    }
                                ]
                            },
                            "192.0.254.5/32": {
                                "bgpRoutePaths": [
                                    {
                                        "routeType": {
                                            "valid": True,
                                            "active": True,
                                        },
                                    }
                                ]
                            },
                        },
                    }
                }
            },
            {
                "vrfs": {
                    "default": {
                        "bgpRouteEntries": {
                            "192.0.254.3/32": {
                                "bgpRoutePaths": [
                                    {
                                        "routeType": {
                                            "valid": True,
                                            "active": True,
                                        },
                                    }
                                ]
                            },
                            "192.0.254.5/32": {
                                "bgpRoutePaths": [
                                    {
                                        "routeType": {
                                            "valid": True,
                                            "active": True,
                                        },
                                    }
                                ]
                            },
                        },
                    }
                }
            },
            {
                "vrfs": {
                    "default": {
                        "bgpRouteEntries": {
                            "192.0.254.3/32": {
                                "bgpRoutePaths": [
                                    {
                                        "routeType": {
                                            "valid": True,
                                            "active": True,
                                        },
                                    }
                                ],
                            },
                            "192.0.255.4/32": {
                                "bgpRoutePaths": [
                                    {
                                        "routeType": {
                                            "valid": True,
                                            "active": True,
                                        },
                                    }
                                ],
                            },
                        },
                    }
                }
            },
            {
                "vrfs": {
                    "default": {
                        "bgpRouteEntries": {
                            "192.0.254.3/32": {
                                "bgpRoutePaths": [
                                    {
                                        "routeType": {
                                            "valid": True,
                                            "active": True,
                                        },
                                    }
                                ],
                            },
                            "192.0.255.4/32": {
                                "bgpRoutePaths": [
                                    {
                                        "routeType": {
                                            "valid": True,
                                            "active": True,
                                        },
                                    }
                                ],
                            },
                        },
                    }
                }
            },
        ],
        "inputs": {
            "bgp_peers": [
                {
                    "peer_address": "172.30.11.1",
                    "vrf": "default",
                    "advertised_routes": ["192.0.254.5/32", "192.0.254.3/32"],
                    "received_routes": ["192.0.254.3/32", "192.0.255.4/32"],
                },
                {
                    "peer_address": "172.30.11.5",
                    "vrf": "default",
                    "advertised_routes": ["192.0.254.3/32", "192.0.254.5/32"],
                    "received_routes": ["192.0.254.3/32", "192.0.255.4/32"],
                },
            ]
        },
        "expected": {"result": "success"},
    },
    {
        "name": "failure-no-routes",
        "test": VerifyBGPExchangedRoutes,
        "eos_data": [
            {
                "vrfs": {
                    "default": {
                        "vrf": "default",
                        "routerId": "192.0.255.1",
                        "asn": "65001",
                        "bgpRouteEntries": {},
                    }
                }
            },
            {
                "vrfs": {
                    "default": {
                        "vrf": "default",
                        "routerId": "192.0.255.1",
                        "asn": "65001",
                        "bgpRouteEntries": {},
                    }
                }
            },
            {
                "vrfs": {
                    "default": {
                        "vrf": "default",
                        "routerId": "192.0.255.1",
                        "asn": "65001",
                        "bgpRouteEntries": {},
                    }
                }
            },
            {
                "vrfs": {
                    "default": {
                        "vrf": "default",
                        "routerId": "192.0.255.1",
                        "asn": "65001",
                        "bgpRouteEntries": {},
                    }
                }
            },
        ],
        "inputs": {
            "bgp_peers": [
                {
                    "peer_address": "172.30.11.11",
                    "vrf": "default",
                    "advertised_routes": ["192.0.254.3/32"],
                    "received_routes": ["192.0.255.3/32"],
                },
                {
                    "peer_address": "172.30.11.12",
                    "vrf": "default",
                    "advertised_routes": ["192.0.254.31/32"],
                    "received_routes": ["192.0.255.31/32"],
                },
            ]
        },
        "expected": {
            "result": "failure",
            "messages": [
                "Following BGP peers are not found or routes are not exchanged properly:\n"
                "{'bgp_peers': {'172.30.11.11': {'default': 'Not configured'}, '172.30.11.12': {'default': 'Not configured'}}}"
            ],
        },
    },
    {
        "name": "failure-no-peer",
        "test": VerifyBGPExchangedRoutes,
        "eos_data": [
            {"vrfs": {}},
            {
                "vrfs": {
                    "default": {
                        "bgpRouteEntries": {
                            "192.0.254.3/32": {
                                "bgpRoutePaths": [
                                    {
                                        "routeType": {
                                            "valid": True,
                                            "active": True,
                                        },
                                    }
                                ]
                            },
                            "192.0.254.5/32": {
                                "bgpRoutePaths": [
                                    {
                                        "routeType": {
                                            "valid": True,
                                            "active": True,
                                        },
                                    }
                                ]
                            },
                        },
                    }
                }
            },
            {"vrfs": {}},
            {
                "vrfs": {
                    "default": {
                        "bgpRouteEntries": {
                            "192.0.254.3/32": {
                                "bgpRoutePaths": [
                                    {
                                        "routeType": {
                                            "valid": True,
                                            "active": True,
                                        },
                                    }
                                ],
                            },
                            "192.0.255.4/32": {
                                "bgpRoutePaths": [
                                    {
                                        "routeType": {
                                            "valid": True,
                                            "active": True,
                                        },
                                    }
                                ],
                            },
                        },
                    }
                }
            },
        ],
        "inputs": {
            "bgp_peers": [
                {
                    "peer_address": "172.30.11.11",
                    "vrf": "MGMT",
                    "advertised_routes": ["192.0.254.3/32"],
                    "received_routes": ["192.0.255.3/32"],
                },
                {
                    "peer_address": "172.30.11.5",
                    "vrf": "default",
                    "advertised_routes": ["192.0.254.3/32", "192.0.254.5/32"],
                    "received_routes": ["192.0.254.3/32", "192.0.255.4/32"],
                },
            ]
        },
        "expected": {
            "result": "failure",
            "messages": ["Following BGP peers are not found or routes are not exchanged properly:\n{'bgp_peers': {'172.30.11.11': {'MGMT': 'Not configured'}}}"],
        },
    },
    {
        "name": "failure-missing-routes",
        "test": VerifyBGPExchangedRoutes,
        "eos_data": [
            {
                "vrfs": {
                    "default": {
                        "bgpRouteEntries": {
                            "192.0.254.3/32": {
                                "bgpRoutePaths": [
                                    {
                                        "routeType": {
                                            "valid": True,
                                            "active": True,
                                        },
                                    }
                                ]
                            },
                            "192.0.254.5/32": {
                                "bgpRoutePaths": [
                                    {
                                        "routeType": {
                                            "valid": True,
                                            "active": True,
                                        },
                                    }
                                ]
                            },
                        },
                    }
                }
            },
            {
                "vrfs": {
                    "default": {
                        "bgpRouteEntries": {
                            "192.0.254.3/32": {
                                "bgpRoutePaths": [
                                    {
                                        "routeType": {
                                            "valid": True,
                                            "active": True,
                                        },
                                    }
                                ]
                            },
                            "192.0.254.5/32": {
                                "bgpRoutePaths": [
                                    {
                                        "routeType": {
                                            "valid": True,
                                            "active": True,
                                        },
                                    }
                                ]
                            },
                        },
                    }
                }
            },
            {
                "vrfs": {
                    "default": {
                        "bgpRouteEntries": {
                            "192.0.254.3/32": {
                                "bgpRoutePaths": [
                                    {
                                        "routeType": {
                                            "valid": True,
                                            "active": True,
                                        },
                                    }
                                ],
                            },
                            "192.0.255.4/32": {
                                "bgpRoutePaths": [
                                    {
                                        "routeType": {
                                            "valid": True,
                                            "active": True,
                                        },
                                    }
                                ],
                            },
                        },
                    }
                }
            },
            {
                "vrfs": {
                    "default": {
                        "bgpRouteEntries": {
                            "192.0.254.3/32": {
                                "bgpRoutePaths": [
                                    {
                                        "routeType": {
                                            "valid": True,
                                            "active": True,
                                        },
                                    }
                                ],
                            },
                            "192.0.255.4/32": {
                                "bgpRoutePaths": [
                                    {
                                        "routeType": {
                                            "valid": True,
                                            "active": True,
                                        },
                                    }
                                ],
                            },
                        },
                    }
                }
            },
        ],
        "inputs": {
            "bgp_peers": [
                {
                    "peer_address": "172.30.11.1",
                    "vrf": "default",
                    "advertised_routes": ["192.0.254.3/32", "192.0.254.51/32"],
                    "received_routes": ["192.0.254.31/32", "192.0.255.4/32"],
                },
                {
                    "peer_address": "172.30.11.5",
                    "vrf": "default",
                    "advertised_routes": ["192.0.254.31/32", "192.0.254.5/32"],
                    "received_routes": ["192.0.254.3/32", "192.0.255.41/32"],
                },
            ]
        },
        "expected": {
            "result": "failure",
            "messages": [
                "Following BGP peers are not found or routes are not exchanged properly:\n{'bgp_peers': "
                "{'172.30.11.1': {'default': {'advertised_routes': {'192.0.254.51/32': 'Not found'}, 'received_routes': {'192.0.254.31/32': 'Not found'}}}, "
                "'172.30.11.5': {'default': {'advertised_routes': {'192.0.254.31/32': 'Not found'}, 'received_routes': {'192.0.255.41/32': 'Not found'}}}}}"
            ],
        },
    },
    {
        "name": "failure-invalid-or-inactive-routes",
        "test": VerifyBGPExchangedRoutes,
        "eos_data": [
            {
                "vrfs": {
                    "default": {
                        "bgpRouteEntries": {
                            "192.0.254.3/32": {
                                "bgpRoutePaths": [
                                    {
                                        "routeType": {
                                            "valid": False,
                                            "active": True,
                                        },
                                    }
                                ]
                            },
                            "192.0.254.5/32": {
                                "bgpRoutePaths": [
                                    {
                                        "routeType": {
                                            "valid": True,
                                            "active": False,
                                        },
                                    }
                                ]
                            },
                        },
                    }
                }
            },
            {
                "vrfs": {
                    "default": {
                        "bgpRouteEntries": {
                            "192.0.254.3/32": {
                                "bgpRoutePaths": [
                                    {
                                        "routeType": {
                                            "valid": False,
                                            "active": True,
                                        },
                                    }
                                ]
                            },
                            "192.0.254.5/32": {
                                "bgpRoutePaths": [
                                    {
                                        "routeType": {
                                            "valid": False,
                                            "active": True,
                                        },
                                    }
                                ]
                            },
                        },
                    }
                }
            },
            {
                "vrfs": {
                    "default": {
                        "bgpRouteEntries": {
                            "192.0.254.3/32": {
                                "bgpRoutePaths": [
                                    {
                                        "routeType": {
                                            "valid": False,
                                            "active": False,
                                        },
                                    }
                                ],
                            },
                            "192.0.255.4/32": {
                                "bgpRoutePaths": [
                                    {
                                        "routeType": {
                                            "valid": False,
                                            "active": False,
                                        },
                                    }
                                ],
                            },
                        },
                    }
                }
            },
            {
                "vrfs": {
                    "default": {
                        "bgpRouteEntries": {
                            "192.0.254.3/32": {
                                "bgpRoutePaths": [
                                    {
                                        "routeType": {
                                            "valid": True,
                                            "active": False,
                                        },
                                    }
                                ],
                            },
                            "192.0.255.4/32": {
                                "bgpRoutePaths": [
                                    {
                                        "routeType": {
                                            "valid": True,
                                            "active": False,
                                        },
                                    }
                                ],
                            },
                        },
                    }
                }
            },
        ],
        "inputs": {
            "bgp_peers": [
                {
                    "peer_address": "172.30.11.1",
                    "vrf": "default",
                    "advertised_routes": ["192.0.254.3/32", "192.0.254.51/32"],
                    "received_routes": ["192.0.254.31/32", "192.0.255.4/32"],
                },
                {
                    "peer_address": "172.30.11.5",
                    "vrf": "default",
                    "advertised_routes": ["192.0.254.31/32", "192.0.254.5/32"],
                    "received_routes": ["192.0.254.3/32", "192.0.255.41/32"],
                },
            ]
        },
        "expected": {
            "result": "failure",
            "messages": [
                "Following BGP peers are not found or routes are not exchanged properly:\n{'bgp_peers': "
                "{'172.30.11.1': {'default': {'advertised_routes': {'192.0.254.3/32': {'valid': True, 'active': False}, '192.0.254.51/32': 'Not found'}, "
                "'received_routes': {'192.0.254.31/32': 'Not found', '192.0.255.4/32': {'valid': False, 'active': False}}}}, "
                "'172.30.11.5': {'default': {'advertised_routes': {'192.0.254.31/32': 'Not found', '192.0.254.5/32': {'valid': True, 'active': False}}, "
                "'received_routes': {'192.0.254.3/32': {'valid': False, 'active': True}, '192.0.255.41/32': 'Not found'}}}}}"
            ],
        },
    },
    {
        "name": "success",
        "test": VerifyBGPPeerMPCaps,
        "eos_data": [
            {
                "vrfs": {
                    "default": {
                        "peerList": [
                            {
                                "peerAddress": "172.30.11.1",
                                "neighborCapabilities": {
                                    "multiprotocolCaps": {
                                        "ipv4Unicast": {
                                            "advertised": True,
                                            "received": True,
                                            "enabled": True,
                                        },
                                        "ipv4MplsLabels": {
                                            "advertised": True,
                                            "received": True,
                                            "enabled": True,
                                        },
                                    }
                                },
                            }
                        ]
                    },
                    "MGMT": {
                        "peerList": [
                            {
                                "peerAddress": "172.30.11.10",
                                "neighborCapabilities": {
                                    "multiprotocolCaps": {
                                        "ipv4Unicast": {
                                            "advertised": True,
                                            "received": True,
                                            "enabled": True,
                                        },
                                        "ipv4MplsVpn": {
                                            "advertised": True,
                                            "received": True,
                                            "enabled": True,
                                        },
                                    }
                                },
                            }
                        ]
                    },
                }
            }
        ],
        "inputs": {
            "bgp_peers": [
                {
                    "peer_address": "172.30.11.1",
                    "vrf": "default",
                    "capabilities": ["Ipv4 Unicast", "ipv4 Mpls labels"],
                },
                {
                    "peer_address": "172.30.11.10",
                    "vrf": "MGMT",
                    "capabilities": ["ipv4 Unicast", "ipv4 MplsVpn"],
                },
            ]
        },
        "expected": {"result": "success"},
    },
    {
        "name": "failure-no-vrf",
        "test": VerifyBGPPeerMPCaps,
        "eos_data": [
            {
                "vrfs": {
                    "default": {
                        "peerList": [
                            {
                                "peerAddress": "172.30.11.1",
                                "neighborCapabilities": {
                                    "multiprotocolCaps": {
                                        "ipv4Unicast": {
                                            "advertised": True,
                                            "received": True,
                                            "enabled": True,
                                        },
                                        "ipv4MplsVpn": {
                                            "advertised": True,
                                            "received": True,
                                            "enabled": True,
                                        },
                                    }
                                },
                            }
                        ]
                    }
                }
            }
        ],
        "inputs": {
            "bgp_peers": [
                {
                    "peer_address": "172.30.11.1",
                    "vrf": "MGMT",
                    "capabilities": ["ipv4 Unicast", "ipv4mplslabels"],
                }
            ]
        },
        "expected": {
            "result": "failure",
            "messages": [
                "Following BGP peer multiprotocol capabilities are not found or not ok:\n{'bgp_peers': {'172.30.11.1': {'MGMT': {'status': 'Not configured'}}}}"
            ],
        },
    },
    {
        "name": "failure-no-peer",
        "test": VerifyBGPPeerMPCaps,
        "eos_data": [
            {
                "vrfs": {
                    "default": {
                        "peerList": [
                            {
                                "peerAddress": "172.30.11.1",
                                "neighborCapabilities": {
                                    "multiprotocolCaps": {
                                        "ipv4Unicast": {
                                            "advertised": True,
                                            "received": True,
                                            "enabled": True,
                                        }
                                    },
                                },
                            }
                        ]
                    },
                    "MGMT": {
                        "peerList": [
                            {
                                "peerAddress": "172.30.11.10",
                                "neighborCapabilities": {
                                    "multiprotocolCaps": {
                                        "ipv4Unicast": {
                                            "advertised": True,
                                            "received": True,
                                            "enabled": True,
                                        }
                                    },
                                },
                            }
                        ]
                    },
                }
            }
        ],
        "inputs": {
            "bgp_peers": [
                {
                    "peer_address": "172.30.11.10",
                    "vrf": "default",
                    "capabilities": ["ipv4Unicast", "L2 Vpn EVPN"],
                },
                {
                    "peer_address": "172.30.11.1",
                    "vrf": "MGMT",
                    "capabilities": ["ipv4Unicast", "L2 Vpn EVPN"],
                },
            ]
        },
        "expected": {
            "result": "failure",
            "messages": [
                "Following BGP peer multiprotocol capabilities are not found or not ok:\n"
                "{'bgp_peers': {'172.30.11.10': {'default': {'status': 'Not configured'}}, '172.30.11.1': {'MGMT': {'status': 'Not configured'}}}}"
            ],
        },
    },
    {
        "name": "failure-missing-capabilities",
        "test": VerifyBGPPeerMPCaps,
        "eos_data": [
            {
                "vrfs": {
                    "default": {
                        "peerList": [
                            {
                                "peerAddress": "172.30.11.1",
                                "neighborCapabilities": {
                                    "multiprotocolCaps": {
                                        "ipv4Unicast": {
                                            "advertised": True,
                                            "received": True,
                                            "enabled": True,
                                        }
                                    },
                                },
                            }
                        ]
                    }
                }
            }
        ],
        "inputs": {
            "bgp_peers": [
                {
                    "peer_address": "172.30.11.1",
                    "vrf": "default",
                    "capabilities": ["ipv4 Unicast", "L2VpnEVPN"],
                }
            ]
        },
        "expected": {
            "result": "failure",
            "messages": [
                "Following BGP peer multiprotocol capabilities are not found or not ok:\n{'bgp_peers': {'172.30.11.1': {'default': {'l2VpnEvpn': 'not found'}}}}"
            ],
        },
    },
    {
        "name": "failure-incorrect-capabilities",
        "test": VerifyBGPPeerMPCaps,
        "eos_data": [
            {
                "vrfs": {
                    "default": {
                        "peerList": [
                            {
                                "peerAddress": "172.30.11.1",
                                "neighborCapabilities": {
                                    "multiprotocolCaps": {
                                        "ipv4Unicast": {
                                            "advertised": False,
                                            "received": False,
                                            "enabled": False,
                                        },
                                        "ipv4MplsVpn": {
                                            "advertised": False,
                                            "received": True,
                                            "enabled": False,
                                        },
                                    },
                                },
                            }
                        ]
                    },
                    "MGMT": {
                        "peerList": [
                            {
                                "peerAddress": "172.30.11.10",
                                "neighborCapabilities": {
                                    "multiprotocolCaps": {
                                        "l2VpnEvpn": {
                                            "advertised": True,
                                            "received": False,
                                            "enabled": False,
                                        },
                                        "ipv4MplsVpn": {
                                            "advertised": False,
                                            "received": False,
                                            "enabled": True,
                                        },
                                    },
                                },
                            },
                            {
                                "peerAddress": "172.30.11.11",
                                "neighborCapabilities": {
                                    "multiprotocolCaps": {
                                        "ipv4Unicast": {
                                            "advertised": False,
                                            "received": False,
                                            "enabled": False,
                                        },
                                        "ipv4MplsVpn": {
                                            "advertised": False,
                                            "received": False,
                                            "enabled": False,
                                        },
                                    },
                                },
                            },
                        ]
                    },
                }
            }
        ],
        "inputs": {
            "bgp_peers": [
                {
                    "peer_address": "172.30.11.1",
                    "vrf": "default",
                    "capabilities": ["ipv4 unicast", "ipv4 mpls vpn", "L2 vpn EVPN"],
                },
                {
                    "peer_address": "172.30.11.10",
                    "vrf": "MGMT",
                    "capabilities": ["ipv4unicast", "ipv4 mplsvpn", "L2vpnEVPN"],
                },
                {
                    "peer_address": "172.30.11.11",
                    "vrf": "MGMT",
                    "capabilities": ["Ipv4 Unicast", "ipv4 MPLSVPN", "L2 vpnEVPN"],
                },
            ]
        },
        "expected": {
            "result": "failure",
            "messages": [
                "Following BGP peer multiprotocol capabilities are not found or not ok:\n"
                "{'bgp_peers': {'172.30.11.1': {'default': {'ipv4Unicast': {'advertised': False, 'received': False, 'enabled': False}, "
                "'ipv4MplsVpn': {'advertised': False, 'received': True, 'enabled': False}, 'l2VpnEvpn': 'not found'}}, "
                "'172.30.11.10': {'MGMT': {'ipv4Unicast': 'not found', 'ipv4MplsVpn': {'advertised': False, 'received': False, 'enabled': True}, "
                "'l2VpnEvpn': {'advertised': True, 'received': False, 'enabled': False}}}, "
                "'172.30.11.11': {'MGMT': {'ipv4Unicast': {'advertised': False, 'received': False, 'enabled': False}, "
                "'ipv4MplsVpn': {'advertised': False, 'received': False, 'enabled': False}, 'l2VpnEvpn': 'not found'}}}}"
            ],
        },
    },
    {
        "name": "success-strict",
        "test": VerifyBGPPeerMPCaps,
        "eos_data": [
            {
                "vrfs": {
                    "default": {
                        "peerList": [
                            {
                                "peerAddress": "172.30.11.1",
                                "neighborCapabilities": {
                                    "multiprotocolCaps": {
                                        "ipv4Unicast": {
                                            "advertised": True,
                                            "received": True,
                                            "enabled": True,
                                        },
                                        "ipv4MplsLabels": {
                                            "advertised": True,
                                            "received": True,
                                            "enabled": True,
                                        },
                                    }
                                },
                            }
                        ]
                    },
                    "MGMT": {
                        "peerList": [
                            {
                                "peerAddress": "172.30.11.10",
                                "neighborCapabilities": {
                                    "multiprotocolCaps": {
                                        "ipv4Unicast": {
                                            "advertised": True,
                                            "received": True,
                                            "enabled": True,
                                        },
                                        "ipv4MplsVpn": {
                                            "advertised": True,
                                            "received": True,
                                            "enabled": True,
                                        },
                                    }
                                },
                            }
                        ]
                    },
                }
            }
        ],
        "inputs": {
            "bgp_peers": [
                {
                    "peer_address": "172.30.11.1",
                    "vrf": "default",
                    "strict": True,
                    "capabilities": ["Ipv4 Unicast", "ipv4 Mpls labels"],
                },
                {
                    "peer_address": "172.30.11.10",
                    "vrf": "MGMT",
                    "strict": True,
                    "capabilities": ["ipv4 Unicast", "ipv4 MplsVpn"],
                },
            ]
        },
        "expected": {"result": "success"},
    },
    {
        "name": "failure-srict",
        "test": VerifyBGPPeerMPCaps,
        "eos_data": [
            {
                "vrfs": {
                    "default": {
                        "peerList": [
                            {
                                "peerAddress": "172.30.11.1",
                                "neighborCapabilities": {
                                    "multiprotocolCaps": {
                                        "ipv4Unicast": {
                                            "advertised": True,
                                            "received": True,
                                            "enabled": True,
                                        },
                                        "ipv4MplsLabels": {
                                            "advertised": True,
                                            "received": True,
                                            "enabled": True,
                                        },
                                    }
                                },
                            }
                        ]
                    },
                    "MGMT": {
                        "peerList": [
                            {
                                "peerAddress": "172.30.11.10",
                                "neighborCapabilities": {
                                    "multiprotocolCaps": {
                                        "ipv4Unicast": {
                                            "advertised": True,
                                            "received": True,
                                            "enabled": True,
                                        },
                                        "ipv4MplsVpn": {
                                            "advertised": False,
                                            "received": True,
                                            "enabled": True,
                                        },
                                    }
                                },
                            }
                        ]
                    },
                }
            }
        ],
        "inputs": {
            "bgp_peers": [
                {
                    "peer_address": "172.30.11.1",
                    "vrf": "default",
                    "strict": True,
                    "capabilities": ["Ipv4 Unicast"],
                },
                {
                    "peer_address": "172.30.11.10",
                    "vrf": "MGMT",
                    "strict": True,
                    "capabilities": ["ipv4MplsVpn", "L2vpnEVPN"],
                },
            ]
        },
        "expected": {
            "result": "failure",
            "messages": [
                "Following BGP peer multiprotocol capabilities are not found or not ok:\n{'bgp_peers': {'172.30.11.1': "
                "{'default': {'status': 'Expected only `ipv4Unicast` capabilities should be listed but found `ipv4Unicast, ipv4MplsLabels` instead.'}},"
                " '172.30.11.10': {'MGMT': {'status': 'Expected only `ipv4MplsVpn, l2VpnEvpn` capabilities should be listed but found `ipv4Unicast, "
                "ipv4MplsVpn` instead.'}}}}"
            ],
        },
    },
    {
        "name": "success",
        "test": VerifyBGPPeerASNCap,
        "eos_data": [
            {
                "vrfs": {
                    "default": {
                        "peerList": [
                            {
                                "peerAddress": "172.30.11.1",
                                "neighborCapabilities": {
                                    "fourOctetAsnCap": {
                                        "advertised": True,
                                        "received": True,
                                        "enabled": True,
                                    },
                                },
                            }
                        ]
                    },
                    "MGMT": {
                        "peerList": [
                            {
                                "peerAddress": "172.30.11.10",
                                "neighborCapabilities": {
                                    "fourOctetAsnCap": {
                                        "advertised": True,
                                        "received": True,
                                        "enabled": True,
                                    },
                                },
                            }
                        ]
                    },
                }
            }
        ],
        "inputs": {
            "bgp_peers": [
                {
                    "peer_address": "172.30.11.1",
                    "vrf": "default",
                },
                {
                    "peer_address": "172.30.11.10",
                    "vrf": "MGMT",
                },
            ]
        },
        "expected": {"result": "success"},
    },
    {
        "name": "failure-no-vrf",
        "test": VerifyBGPPeerASNCap,
        "eos_data": [
            {
                "vrfs": {
                    "default": {
                        "peerList": [
                            {
                                "peerAddress": "172.30.11.1",
                                "neighborCapabilities": {
                                    "fourOctetAsnCap": {
                                        "advertised": True,
                                        "received": True,
                                        "enabled": True,
                                    },
                                },
                            }
                        ]
                    }
                },
                "MGMT": {
                    "peerList": [
                        {
                            "peerAddress": "172.30.11.10",
                            "neighborCapabilities": {
                                "fourOctetAsnCap": {
                                    "advertised": True,
                                    "received": True,
                                    "enabled": True,
                                },
                            },
                        }
                    ]
                },
            }
        ],
        "inputs": {
            "bgp_peers": [
                {
                    "peer_address": "172.30.11.1",
                    "vrf": "MGMT",
                },
                {
                    "peer_address": "172.30.11.10",
                    "vrf": "default",
                },
            ]
        },
        "expected": {
            "result": "failure",
            "messages": [
                "Following BGP peer four octet asn capabilities are not found or not ok:\n"
                "{'bgp_peers': {'172.30.11.1': {'MGMT': {'status': 'Not configured'}}, '172.30.11.10': {'default': {'status': 'Not configured'}}}}"
            ],
        },
    },
    {
        "name": "failure-no-peer",
        "test": VerifyBGPPeerASNCap,
        "eos_data": [
            {
                "vrfs": {
                    "default": {
                        "peerList": [
                            {
                                "peerAddress": "172.30.11.1",
                                "neighborCapabilities": {
                                    "multiprotocolCaps": {
                                        "ipv4Unicast": {
                                            "advertised": True,
                                            "received": True,
                                            "enabled": True,
                                        }
                                    },
                                },
                            },
                        ]
                    }
                }
            }
        ],
        "inputs": {
            "bgp_peers": [
                {
                    "peer_address": "172.30.11.10",
                    "vrf": "default",
                }
            ]
        },
        "expected": {
            "result": "failure",
            "messages": [
                "Following BGP peer four octet asn capabilities are not found or not ok:\n{'bgp_peers': {'172.30.11.10': {'default': {'status': 'Not configured'}}}}"
            ],
        },
    },
    {
        "name": "failure-missing-capabilities",
        "test": VerifyBGPPeerASNCap,
        "eos_data": [
            {
                "vrfs": {
                    "default": {
                        "peerList": [
                            {
                                "peerAddress": "172.30.11.1",
                                "neighborCapabilities": {
                                    "multiprotocolCaps": {
                                        "ipv4Unicast": {
                                            "advertised": True,
                                            "received": True,
                                            "enabled": True,
                                        }
                                    },
                                },
                            }
                        ]
                    },
                    "MGMT": {
                        "peerList": [
                            {
                                "peerAddress": "172.30.11.10",
                                "neighborCapabilities": {
                                    "multiprotocolCaps": {
                                        "ipv4MplsLabels": {
                                            "advertised": True,
                                            "received": True,
                                            "enabled": True,
                                        }
                                    },
                                },
                            }
                        ]
                    },
                }
            }
        ],
        "inputs": {
            "bgp_peers": [
                {"peer_address": "172.30.11.1", "vrf": "default"},
                {"peer_address": "172.30.11.10", "vrf": "MGMT"},
            ]
        },
        "expected": {
            "result": "failure",
            "messages": [
                "Following BGP peer four octet asn capabilities are not found or not ok:\n"
                "{'bgp_peers': {'172.30.11.1': {'default': {'fourOctetAsnCap': 'not found'}}, '172.30.11.10': {'MGMT': {'fourOctetAsnCap': 'not found'}}}}"
            ],
        },
    },
    {
        "name": "failure-incorrect-capabilities",
        "test": VerifyBGPPeerASNCap,
        "eos_data": [
            {
                "vrfs": {
                    "default": {
                        "peerList": [
                            {
                                "peerAddress": "172.30.11.1",
                                "neighborCapabilities": {
                                    "fourOctetAsnCap": {
                                        "advertised": False,
                                        "received": False,
                                        "enabled": False,
                                    },
                                },
                            }
                        ]
                    },
                    "MGMT": {
                        "peerList": [
                            {
                                "peerAddress": "172.30.11.10",
                                "neighborCapabilities": {
                                    "fourOctetAsnCap": {
                                        "advertised": True,
                                        "received": False,
                                        "enabled": True,
                                    },
                                },
                            }
                        ]
                    },
                }
            }
        ],
        "inputs": {
            "bgp_peers": [
                {"peer_address": "172.30.11.1", "vrf": "default"},
                {"peer_address": "172.30.11.10", "vrf": "MGMT"},
            ]
        },
        "expected": {
            "result": "failure",
            "messages": [
                "Following BGP peer four octet asn capabilities are not found or not ok:\n"
                "{'bgp_peers': {'172.30.11.1': {'default': {'fourOctetAsnCap': {'advertised': False, 'received': False, 'enabled': False}}}, "
                "'172.30.11.10': {'MGMT': {'fourOctetAsnCap': {'advertised': True, 'received': False, 'enabled': True}}}}}"
            ],
        },
    },
    {
        "name": "success",
        "test": VerifyBGPPeerRouteRefreshCap,
        "eos_data": [
            {
                "vrfs": {
                    "default": {
                        "peerList": [
                            {
                                "peerAddress": "172.30.11.1",
                                "neighborCapabilities": {
                                    "routeRefreshCap": {
                                        "advertised": True,
                                        "received": True,
                                        "enabled": True,
                                    },
                                },
                            }
                        ]
                    },
                    "CS": {
                        "peerList": [
                            {
                                "peerAddress": "172.30.11.11",
                                "neighborCapabilities": {
                                    "routeRefreshCap": {
                                        "advertised": True,
                                        "received": True,
                                        "enabled": True,
                                    },
                                },
                            }
                        ]
                    },
                }
            }
        ],
        "inputs": {
            "bgp_peers": [
                {
                    "peer_address": "172.30.11.1",
                    "vrf": "default",
                },
                {
                    "peer_address": "172.30.11.11",
                    "vrf": "CS",
                },
            ]
        },
        "expected": {"result": "success"},
    },
    {
        "name": "failure-no-vrf",
        "test": VerifyBGPPeerRouteRefreshCap,
        "eos_data": [{"vrfs": {}}],
        "inputs": {
            "bgp_peers": [
                {
                    "peer_address": "172.30.11.1",
                    "vrf": "MGMT",
                }
            ]
        },
        "expected": {
            "result": "failure",
            "messages": [
                "Following BGP peer route refresh capabilities are not found or not ok:\n{'bgp_peers': {'172.30.11.1': {'MGMT': {'status': 'Not configured'}}}}"
            ],
        },
    },
    {
        "name": "failure-no-peer",
        "test": VerifyBGPPeerRouteRefreshCap,
        "eos_data": [
            {
                "vrfs": {
                    "default": {
                        "peerList": [
                            {
                                "peerAddress": "172.30.11.1",
                                "neighborCapabilities": {
                                    "multiprotocolCaps": {
                                        "ip4Unicast": {
                                            "advertised": True,
                                            "received": True,
                                            "enabled": True,
                                        }
                                    },
                                },
                            }
                        ]
                    },
                    "CS": {
                        "peerList": [
                            {
                                "peerAddress": "172.30.11.12",
                                "neighborCapabilities": {
                                    "multiprotocolCaps": {
                                        "ip4Unicast": {
                                            "advertised": True,
                                            "received": True,
                                            "enabled": True,
                                        }
                                    },
                                },
                            }
                        ]
                    },
                }
            }
        ],
        "inputs": {
            "bgp_peers": [
                {
                    "peer_address": "172.30.11.12",
                    "vrf": "default",
                },
                {
                    "peer_address": "172.30.11.1",
                    "vrf": "CS",
                },
            ]
        },
        "expected": {
            "result": "failure",
            "messages": [
                "Following BGP peer route refresh capabilities are not found or not ok:\n"
                "{'bgp_peers': {'172.30.11.12': {'default': {'status': 'Not configured'}}, '172.30.11.1': {'CS': {'status': 'Not configured'}}}}"
            ],
        },
    },
    {
        "name": "failure-missing-capabilities",
        "test": VerifyBGPPeerRouteRefreshCap,
        "eos_data": [
            {
                "vrfs": {
                    "default": {
                        "peerList": [
                            {
                                "peerAddress": "172.30.11.1",
                                "neighborCapabilities": {
                                    "multiprotocolCaps": {
                                        "ipv4Unicast": {
                                            "advertised": True,
                                            "received": True,
                                            "enabled": True,
                                        }
                                    },
                                },
                            }
                        ]
                    },
                    "CS": {
                        "peerList": [
                            {
                                "peerAddress": "172.30.11.11",
                                "neighborCapabilities": {
                                    "multiprotocolCaps": {
                                        "ipv4Unicast": {
                                            "advertised": True,
                                            "received": True,
                                            "enabled": True,
                                        }
                                    },
                                },
                            }
                        ]
                    },
                }
            }
        ],
        "inputs": {
            "bgp_peers": [
                {"peer_address": "172.30.11.1", "vrf": "default"},
                {"peer_address": "172.30.11.11", "vrf": "CS"},
            ]
        },
        "expected": {
            "result": "failure",
            "messages": [
                "Following BGP peer route refresh capabilities are not found or not ok:\n"
                "{'bgp_peers': {'172.30.11.1': {'default': {'routeRefreshCap': 'not found'}}, '172.30.11.11': {'CS': {'routeRefreshCap': 'not found'}}}}"
            ],
        },
    },
    {
        "name": "failure-incorrect-capabilities",
        "test": VerifyBGPPeerRouteRefreshCap,
        "eos_data": [
            {
                "vrfs": {
                    "default": {
                        "peerList": [
                            {
                                "peerAddress": "172.30.11.1",
                                "neighborCapabilities": {
                                    "routeRefreshCap": {
                                        "advertised": False,
                                        "received": False,
                                        "enabled": False,
                                    },
                                },
                            }
                        ]
                    },
                    "CS": {
                        "peerList": [
                            {
                                "peerAddress": "172.30.11.11",
                                "neighborCapabilities": {
                                    "routeRefreshCap": {
                                        "advertised": True,
                                        "received": True,
                                        "enabled": True,
                                    },
                                },
                            }
                        ]
                    },
                }
            }
        ],
        "inputs": {
            "bgp_peers": [
                {"peer_address": "172.30.11.1", "vrf": "default"},
                {"peer_address": "172.30.11.11", "vrf": "CS"},
            ]
        },
        "expected": {
            "result": "failure",
            "messages": [
                "Following BGP peer route refresh capabilities are not found or not ok:\n"
                "{'bgp_peers': {'172.30.11.1': {'default': {'routeRefreshCap': {'advertised': False, 'received': False, 'enabled': False}}}}}"
            ],
        },
    },
    {
        "name": "success",
        "test": VerifyBGPPeerMD5Auth,
        "eos_data": [
            {
                "vrfs": {
                    "default": {
                        "peerList": [
                            {
                                "peerAddress": "172.30.11.1",
                                "state": "Established",
                                "md5AuthEnabled": True,
                            }
                        ]
                    },
                    "CS": {
                        "peerList": [
                            {
                                "peerAddress": "172.30.11.10",
                                "state": "Established",
                                "md5AuthEnabled": True,
                            }
                        ]
                    },
                }
            }
        ],
        "inputs": {
            "bgp_peers": [
                {
                    "peer_address": "172.30.11.1",
                    "vrf": "default",
                },
                {
                    "peer_address": "172.30.11.10",
                    "vrf": "CS",
                },
            ]
        },
        "expected": {"result": "success"},
    },
    {
        "name": "failure-no-vrf",
        "test": VerifyBGPPeerMD5Auth,
        "eos_data": [
            {
                "vrfs": {
                    "default": {
                        "peerList": [
                            {
                                "peerAddress": "172.30.11.10",
                                "state": "Established",
                                "md5AuthEnabled": True,
                            }
                        ]
                    },
                }
            }
        ],
        "inputs": {
            "bgp_peers": [
                {
                    "peer_address": "172.30.11.1",
                    "vrf": "MGMT",
                }
            ]
        },
        "expected": {
            "result": "failure",
            "messages": [
                "Following BGP peers are not configured, not established or MD5 authentication is not enabled:\n"
                "{'bgp_peers': {'172.30.11.1': {'MGMT': {'status': 'Not configured'}}}}"
            ],
        },
    },
    {
        "name": "failure-no-peer",
        "test": VerifyBGPPeerMD5Auth,
        "eos_data": [
            {
                "vrfs": {
                    "default": {
                        "peerList": [
                            {
                                "peerAddress": "172.30.11.1",
                                "state": "Established",
                                "md5AuthEnabled": True,
                            }
                        ]
                    },
                    "CS": {
                        "peerList": [
                            {
                                "peerAddress": "172.30.11.11",
                                "state": "Established",
                                "md5AuthEnabled": True,
                            }
                        ]
                    },
                }
            }
        ],
        "inputs": {
            "bgp_peers": [
                {
                    "peer_address": "172.30.11.10",
                    "vrf": "default",
                },
                {
                    "peer_address": "172.30.11.11",
                    "vrf": "default",
                },
            ]
        },
        "expected": {
            "result": "failure",
            "messages": [
                "Following BGP peers are not configured, not established or MD5 authentication is not enabled:\n"
                "{'bgp_peers': {'172.30.11.10': {'default': {'status': 'Not configured'}}, '172.30.11.11': {'default': {'status': 'Not configured'}}}}"
            ],
        },
    },
    {
        "name": "failure-not-established-peer",
        "test": VerifyBGPPeerMD5Auth,
        "eos_data": [
            {
                "vrfs": {
                    "default": {
                        "peerList": [
                            {
                                "peerAddress": "172.30.11.1",
                                "state": "Idle",
                                "md5AuthEnabled": True,
                            }
                        ]
                    },
                    "MGMT": {
                        "peerList": [
                            {
                                "peerAddress": "172.30.11.10",
                                "state": "Idle",
                                "md5AuthEnabled": False,
                            }
                        ]
                    },
                }
            }
        ],
        "inputs": {
            "bgp_peers": [
                {
                    "peer_address": "172.30.11.1",
                    "vrf": "default",
                },
                {
                    "peer_address": "172.30.11.10",
                    "vrf": "MGMT",
                },
            ]
        },
        "expected": {
            "result": "failure",
            "messages": [
                "Following BGP peers are not configured, not established or MD5 authentication is not enabled:\n"
                "{'bgp_peers': {'172.30.11.1': {'default': {'state': 'Idle', 'md5_auth_enabled': True}}, "
                "'172.30.11.10': {'MGMT': {'state': 'Idle', 'md5_auth_enabled': False}}}}"
            ],
        },
    },
    {
        "name": "failure-not-md5-peer",
        "test": VerifyBGPPeerMD5Auth,
        "eos_data": [
            {
                "vrfs": {
                    "default": {
                        "peerList": [
                            {
                                "peerAddress": "172.30.11.1",
                                "state": "Established",
                            },
                            {
                                "peerAddress": "172.30.11.10",
                                "state": "Established",
                                "md5AuthEnabled": False,
                            },
                        ]
                    },
                    "MGMT": {
                        "peerList": [
                            {
                                "peerAddress": "172.30.11.11",
                                "state": "Established",
                                "md5AuthEnabled": False,
                            }
                        ]
                    },
                }
            }
        ],
        "inputs": {
            "bgp_peers": [
                {
                    "peer_address": "172.30.11.1",
                    "vrf": "default",
                },
                {
                    "peer_address": "172.30.11.11",
                    "vrf": "MGMT",
                },
            ]
        },
        "expected": {
            "result": "failure",
            "messages": [
                "Following BGP peers are not configured, not established or MD5 authentication is not enabled:\n"
                "{'bgp_peers': {'172.30.11.1': {'default': {'state': 'Established', 'md5_auth_enabled': None}}, "
                "'172.30.11.11': {'MGMT': {'state': 'Established', 'md5_auth_enabled': False}}}}"
            ],
        },
    },
    {
        "name": "success",
        "test": VerifyEVPNType2Route,
        "eos_data": [
            {
                "vrf": "default",
                "routerId": "10.1.0.3",
                "asn": 65120,
                "evpnRoutes": {
                    "RD: 10.1.0.5:500 mac-ip 10020 aac1.ab4e.bec2 192.168.20.102": {
                        "evpnRoutePaths": [
                            {
                                "routeType": {
                                    "active": True,
                                    "valid": True,
                                },
                            },
                        ]
                    },
                },
            }
        ],
        "inputs": {"vxlan_endpoints": [{"address": "192.168.20.102", "vni": 10020}]},
        "expected": {"result": "success"},
    },
    {
        "name": "success-multiple-endpoints",
        "test": VerifyEVPNType2Route,
        "eos_data": [
            {
                "vrf": "default",
                "routerId": "10.1.0.3",
                "asn": 65120,
                "evpnRoutes": {
                    "RD: 10.1.0.5:500 mac-ip 10020 aac1.ab4e.bec2 192.168.20.102": {
                        "evpnRoutePaths": [
                            {
                                "routeType": {
                                    "active": True,
                                    "valid": True,
                                },
                            },
                        ]
                    },
                },
            },
            {
                "vrf": "default",
                "routerId": "10.1.0.3",
                "asn": 65120,
                "evpnRoutes": {
                    "RD: 10.1.0.5:500 mac-ip 10010 aac1.ab5d.b41e": {
                        "evpnRoutePaths": [
                            {
                                "routeType": {
                                    "active": True,
                                    "valid": True,
                                },
                            },
                        ]
                    },
                },
            },
        ],
        "inputs": {
            "vxlan_endpoints": [
                {"address": "192.168.20.102", "vni": 10020},
                {"address": "aac1.ab5d.b41e", "vni": 10010},
            ]
        },
        "expected": {"result": "success"},
    },
    {
        "name": "success-multiple-routes-ip",
        "test": VerifyEVPNType2Route,
        "eos_data": [
            {
                "vrf": "default",
                "routerId": "10.1.0.3",
                "asn": 65120,
                "evpnRoutes": {
                    "RD: 10.1.0.5:500 mac-ip 10020 aac1.ab4e.bec2 192.168.20.102": {
                        "evpnRoutePaths": [
                            {
                                "routeType": {
                                    "active": True,
                                    "valid": True,
                                },
                            },
                        ]
                    },
                    "RD: 10.1.0.6:500 mac-ip 10020 aac1.ab4e.bec2 192.168.20.102": {
                        "evpnRoutePaths": [
                            {
                                "routeType": {
                                    "active": True,
                                    "valid": True,
                                },
                            },
                        ]
                    },
                },
            },
        ],
        "inputs": {"vxlan_endpoints": [{"address": "192.168.20.102", "vni": 10020}]},
        "expected": {"result": "success"},
    },
    {
        "name": "success-multiple-routes-mac",
        "test": VerifyEVPNType2Route,
        "eos_data": [
            {
                "vrf": "default",
                "routerId": "10.1.0.3",
                "asn": 65120,
                "evpnRoutes": {
                    "RD: 10.1.0.5:500 mac-ip 10020 aac1.ab4e.bec2": {
                        "evpnRoutePaths": [
                            {
                                "routeType": {
                                    "active": True,
                                    "valid": True,
                                },
                            },
                        ]
                    },
                    "RD: 10.1.0.6:500 mac-ip 10020 aac1.ab4e.bec2": {
                        "evpnRoutePaths": [
                            {
                                "routeType": {
                                    "active": True,
                                    "valid": True,
                                },
                            },
                        ]
                    },
                },
            },
        ],
        "inputs": {"vxlan_endpoints": [{"address": "aac1.ab4e.bec2", "vni": 10020}]},
        "expected": {"result": "success"},
    },
    {
        "name": "success-multiple-routes-multiple-paths-ip",
        "test": VerifyEVPNType2Route,
        "eos_data": [
            {
                "vrf": "default",
                "routerId": "10.1.0.3",
                "asn": 65120,
                "evpnRoutes": {
                    "RD: 10.1.0.5:500 mac-ip 10020 aac1.ab4e.bec2 192.168.20.102": {
                        "evpnRoutePaths": [
                            {
                                "routeType": {
                                    "active": True,
                                    "valid": True,
                                    "ecmp": True,
                                    "ecmpContributor": True,
                                    "ecmpHead": True,
                                },
                            },
                            {
                                "routeType": {
                                    "active": False,
                                    "valid": True,
                                    "ecmp": True,
                                    "ecmpContributor": True,
                                    "ecmpHead": False,
                                },
                            },
                        ]
                    },
                    "RD: 10.1.0.6:500 mac-ip 10020 aac1.ab4e.bec2 192.168.20.102": {
                        "evpnRoutePaths": [
                            {
                                "routeType": {
                                    "active": True,
                                    "valid": True,
                                },
                            },
                        ]
                    },
                },
            },
        ],
        "inputs": {"vxlan_endpoints": [{"address": "192.168.20.102", "vni": 10020}]},
        "expected": {"result": "success"},
    },
    {
        "name": "success-multiple-routes-multiple-paths-mac",
        "test": VerifyEVPNType2Route,
        "eos_data": [
            {
                "vrf": "default",
                "routerId": "10.1.0.3",
                "asn": 65120,
                "evpnRoutes": {
                    "RD: 10.1.0.5:500 mac-ip 10020 aac1.ab4e.bec2": {
                        "evpnRoutePaths": [
                            {
                                "routeType": {
                                    "active": True,
                                    "valid": True,
                                    "ecmp": True,
                                    "ecmpContributor": True,
                                    "ecmpHead": True,
                                },
                            },
                            {
                                "routeType": {
                                    "active": False,
                                    "valid": True,
                                    "ecmp": True,
                                    "ecmpContributor": True,
                                    "ecmpHead": False,
                                },
                            },
                        ]
                    },
                    "RD: 10.1.0.6:500 mac-ip 10020 aac1.ab4e.bec2": {
                        "evpnRoutePaths": [
                            {
                                "routeType": {
                                    "active": True,
                                    "valid": True,
                                },
                            },
                        ]
                    },
                },
            },
        ],
        "inputs": {"vxlan_endpoints": [{"address": "aac1.ab4e.bec2", "vni": 10020}]},
        "expected": {"result": "success"},
    },
    {
        "name": "failure-no-routes",
        "test": VerifyEVPNType2Route,
        "eos_data": [{"vrf": "default", "routerId": "10.1.0.3", "asn": 65120, "evpnRoutes": {}}],
        "inputs": {"vxlan_endpoints": [{"address": "192.168.20.102", "vni": 10020}]},
        "expected": {
            "result": "failure",
            "messages": ["The following VXLAN endpoint do not have any EVPN Type-2 route: [('192.168.20.102', 10020)]"],
        },
    },
    {
        "name": "failure-path-not-active",
        "test": VerifyEVPNType2Route,
        "eos_data": [
            {
                "vrf": "default",
                "routerId": "10.1.0.3",
                "asn": 65120,
                "evpnRoutes": {
                    "RD: 10.1.0.5:500 mac-ip 10020 aac1.ab4e.bec2 192.168.20.102": {
                        "evpnRoutePaths": [
                            {
                                "routeType": {
                                    "active": False,
                                    "valid": True,
                                },
                            },
                        ]
                    },
                },
            },
        ],
        "inputs": {"vxlan_endpoints": [{"address": "192.168.20.102", "vni": 10020}]},
        "expected": {
            "result": "failure",
            "messages": [
                "The following EVPN Type-2 routes do not have at least one valid and active path: ['RD: 10.1.0.5:500 mac-ip 10020 aac1.ab4e.bec2 192.168.20.102']"
            ],
        },
    },
    {
        "name": "failure-multiple-routes-not-active",
        "test": VerifyEVPNType2Route,
        "eos_data": [
            {
                "vrf": "default",
                "routerId": "10.1.0.3",
                "asn": 65120,
                "evpnRoutes": {
                    "RD: 10.1.0.5:500 mac-ip 10020 aac1.ab4e.bec2 192.168.20.102": {
                        "evpnRoutePaths": [
                            {
                                "routeType": {
                                    "active": False,
                                    "valid": True,
                                },
                            },
                        ]
                    },
                    "RD: 10.1.0.6:500 mac-ip 10020 aac1.ab4e.bec2 192.168.20.102": {
                        "evpnRoutePaths": [
                            {
                                "routeType": {
                                    "active": False,
                                    "valid": False,
                                },
                            },
                        ]
                    },
                },
            },
        ],
        "inputs": {"vxlan_endpoints": [{"address": "192.168.20.102", "vni": 10020}]},
        "expected": {
            "result": "failure",
            "messages": [
                "The following EVPN Type-2 routes do not have at least one valid and active path: "
                "['RD: 10.1.0.5:500 mac-ip 10020 aac1.ab4e.bec2 192.168.20.102', "
                "'RD: 10.1.0.6:500 mac-ip 10020 aac1.ab4e.bec2 192.168.20.102']"
            ],
        },
    },
    {
        "name": "failure-multiple-routes-multiple-paths-not-active",
        "test": VerifyEVPNType2Route,
        "eos_data": [
            {
                "vrf": "default",
                "routerId": "10.1.0.3",
                "asn": 65120,
                "evpnRoutes": {
                    "RD: 10.1.0.5:500 mac-ip 10020 aac1.ab4e.bec2 192.168.20.102": {
                        "evpnRoutePaths": [
                            {
                                "routeType": {
                                    "active": True,
                                    "valid": True,
                                },
                            },
                            {
                                "routeType": {
                                    "active": False,
                                    "valid": True,
                                },
                            },
                        ]
                    },
                    "RD: 10.1.0.6:500 mac-ip 10020 aac1.ab4e.bec2 192.168.20.102": {
                        "evpnRoutePaths": [
                            {
                                "routeType": {
                                    "active": False,
                                    "valid": False,
                                },
                            },
                            {
                                "routeType": {
                                    "active": False,
                                    "valid": False,
                                },
                            },
                        ]
                    },
                },
            },
        ],
        "inputs": {"vxlan_endpoints": [{"address": "192.168.20.102", "vni": 10020}]},
        "expected": {
            "result": "failure",
            "messages": [
                "The following EVPN Type-2 routes do not have at least one valid and active path: ['RD: 10.1.0.6:500 mac-ip 10020 aac1.ab4e.bec2 192.168.20.102']"
            ],
        },
    },
    {
        "name": "failure-multiple-endpoints",
        "test": VerifyEVPNType2Route,
        "eos_data": [
            {
                "vrf": "default",
                "routerId": "10.1.0.3",
                "asn": 65120,
                "evpnRoutes": {
                    "RD: 10.1.0.5:500 mac-ip 10020 aac1.ab4e.bec2 192.168.20.102": {
                        "evpnRoutePaths": [
                            {
                                "routeType": {
                                    "active": False,
                                    "valid": False,
                                },
                            },
                        ]
                    },
                },
            },
            {
                "vrf": "default",
                "routerId": "10.1.0.3",
                "asn": 65120,
                "evpnRoutes": {
                    "RD: 10.1.0.5:500 mac-ip 10010 aac1.ab5d.b41e": {
                        "evpnRoutePaths": [
                            {
                                "routeType": {
                                    "active": False,
                                    "valid": False,
                                },
                            },
                        ]
                    },
                },
            },
        ],
        "inputs": {
            "vxlan_endpoints": [
                {"address": "192.168.20.102", "vni": 10020},
                {"address": "aac1.ab5d.b41e", "vni": 10010},
            ]
        },
        "expected": {
            "result": "failure",
            "messages": [
                "The following EVPN Type-2 routes do not have at least one valid and active path: "
                "['RD: 10.1.0.5:500 mac-ip 10020 aac1.ab4e.bec2 192.168.20.102', "
                "'RD: 10.1.0.5:500 mac-ip 10010 aac1.ab5d.b41e']"
            ],
        },
    },
    {
        "name": "failure-multiple-endpoints-one-no-routes",
        "test": VerifyEVPNType2Route,
        "eos_data": [
            {"vrf": "default", "routerId": "10.1.0.3", "asn": 65120, "evpnRoutes": {}},
            {
                "vrf": "default",
                "routerId": "10.1.0.3",
                "asn": 65120,
                "evpnRoutes": {
                    "RD: 10.1.0.5:500 mac-ip 10010 aac1.ab5d.b41e 192.168.10.101": {
                        "evpnRoutePaths": [
                            {
                                "routeType": {
                                    "active": False,
                                    "valid": False,
                                },
                            },
                        ]
                    },
                },
            },
        ],
        "inputs": {
            "vxlan_endpoints": [
                {"address": "aac1.ab4e.bec2", "vni": 10020},
                {"address": "192.168.10.101", "vni": 10010},
            ]
        },
        "expected": {
            "result": "failure",
            "messages": [
                "The following VXLAN endpoint do not have any EVPN Type-2 route: [('aa:c1:ab:4e:be:c2', 10020)]",
                "The following EVPN Type-2 routes do not have at least one valid and active path: "
                "['RD: 10.1.0.5:500 mac-ip 10010 aac1.ab5d.b41e 192.168.10.101']",
            ],
        },
    },
    {
        "name": "failure-multiple-endpoints-no-routes",
        "test": VerifyEVPNType2Route,
        "eos_data": [
            {"vrf": "default", "routerId": "10.1.0.3", "asn": 65120, "evpnRoutes": {}},
            {"vrf": "default", "routerId": "10.1.0.3", "asn": 65120, "evpnRoutes": {}},
        ],
        "inputs": {
            "vxlan_endpoints": [
                {"address": "aac1.ab4e.bec2", "vni": 10020},
                {"address": "192.168.10.101", "vni": 10010},
            ]
        },
        "expected": {
            "result": "failure",
            "messages": ["The following VXLAN endpoint do not have any EVPN Type-2 route: [('aa:c1:ab:4e:be:c2', 10020), ('192.168.10.101', 10010)]"],
        },
    },
    {
        "name": "success",
        "test": VerifyBGPAdvCommunities,
        "eos_data": [
            {
                "vrfs": {
                    "default": {
                        "peerList": [
                            {
                                "peerAddress": "172.30.11.1",
                                "advertisedCommunities": {
                                    "standard": True,
                                    "extended": True,
                                    "large": True,
                                },
                            }
                        ]
                    },
                    "MGMT": {
                        "peerList": [
                            {
                                "peerAddress": "172.30.11.10",
                                "advertisedCommunities": {
                                    "standard": True,
                                    "extended": True,
                                    "large": True,
                                },
                            }
                        ]
                    },
                }
            }
        ],
        "inputs": {
            "bgp_peers": [
                {
                    "peer_address": "172.30.11.1",
                },
                {
                    "peer_address": "172.30.11.10",
                    "vrf": "MGMT",
                },
            ]
        },
        "expected": {"result": "success"},
    },
    {
        "name": "failure-no-vrf",
        "test": VerifyBGPAdvCommunities,
        "eos_data": [
            {
                "vrfs": {
                    "default": {
                        "peerList": [
                            {
                                "peerAddress": "172.30.11.1",
                                "advertisedCommunities": {
                                    "standard": True,
                                    "extended": True,
                                    "large": True,
                                },
                            }
                        ]
                    },
                }
            }
        ],
        "inputs": {
            "bgp_peers": [
                {
                    "peer_address": "172.30.11.17",
                    "vrf": "MGMT",
                }
            ]
        },
        "expected": {
            "result": "failure",
            "messages": [
                "Following BGP peers are not configured or advertised communities are not standard, extended, and large:\n"
                "{'bgp_peers': {'172.30.11.17': {'MGMT': {'status': 'Not configured'}}}}"
            ],
        },
    },
    {
        "name": "failure-no-peer",
        "test": VerifyBGPAdvCommunities,
        "eos_data": [
            {
                "vrfs": {
                    "default": {
                        "peerList": [
                            {
                                "peerAddress": "172.30.11.1",
                                "advertisedCommunities": {
                                    "standard": True,
                                    "extended": True,
                                    "large": True,
                                },
                            }
                        ]
                    },
                    "MGMT": {
                        "peerList": [
                            {
                                "peerAddress": "172.30.11.1",
                                "advertisedCommunities": {
                                    "standard": True,
                                    "extended": True,
                                    "large": True,
                                },
                            }
                        ]
                    },
                }
            }
        ],
        "inputs": {
            "bgp_peers": [
                {
                    "peer_address": "172.30.11.10",
                    "vrf": "default",
                },
                {
                    "peer_address": "172.30.11.12",
                    "vrf": "MGMT",
                },
            ]
        },
        "expected": {
            "result": "failure",
            "messages": [
                "Following BGP peers are not configured or advertised communities are not standard, extended, and large:\n"
                "{'bgp_peers': {'172.30.11.10': {'default': {'status': 'Not configured'}}, '172.30.11.12': {'MGMT': {'status': 'Not configured'}}}}"
            ],
        },
    },
    {
        "name": "failure-not-correct-communities",
        "test": VerifyBGPAdvCommunities,
        "eos_data": [
            {
                "vrfs": {
                    "default": {
                        "peerList": [
                            {
                                "peerAddress": "172.30.11.1",
                                "advertisedCommunities": {
                                    "standard": False,
                                    "extended": False,
                                    "large": False,
                                },
                            }
                        ]
                    },
                    "CS": {
                        "peerList": [
                            {
                                "peerAddress": "172.30.11.10",
                                "advertisedCommunities": {
                                    "standard": True,
                                    "extended": True,
                                    "large": False,
                                },
                            }
                        ]
                    },
                }
            }
        ],
        "inputs": {
            "bgp_peers": [
                {
                    "peer_address": "172.30.11.1",
                    "vrf": "default",
                },
                {
                    "peer_address": "172.30.11.10",
                    "vrf": "CS",
                },
            ]
        },
        "expected": {
            "result": "failure",
            "messages": [
                "Following BGP peers are not configured or advertised communities are not standard, extended, and large:\n"
                "{'bgp_peers': {'172.30.11.1': {'default': {'advertised_communities': {'standard': False, 'extended': False, 'large': False}}}, "
                "'172.30.11.10': {'CS': {'advertised_communities': {'standard': True, 'extended': True, 'large': False}}}}}"
            ],
        },
    },
    {
        "name": "success",
        "test": VerifyBGPTimers,
        "eos_data": [
            {
                "vrfs": {
                    "default": {
                        "peerList": [
                            {
                                "peerAddress": "172.30.11.1",
                                "holdTime": 180,
                                "keepaliveTime": 60,
                            }
                        ]
                    },
                    "MGMT": {
                        "peerList": [
                            {
                                "peerAddress": "172.30.11.11",
                                "holdTime": 180,
                                "keepaliveTime": 60,
                            }
                        ]
                    },
                }
            }
        ],
        "inputs": {
            "bgp_peers": [
                {
                    "peer_address": "172.30.11.1",
                    "vrf": "default",
                    "hold_time": 180,
                    "keep_alive_time": 60,
                },
                {
                    "peer_address": "172.30.11.11",
                    "vrf": "MGMT",
                    "hold_time": 180,
                    "keep_alive_time": 60,
                },
            ]
        },
        "expected": {"result": "success"},
    },
    {
        "name": "failure-no-peer",
        "test": VerifyBGPTimers,
        "eos_data": [
            {
                "vrfs": {
                    "default": {
                        "peerList": [
                            {
                                "peerAddress": "172.30.11.1",
                                "holdTime": 180,
                                "keepaliveTime": 60,
                            }
                        ]
                    },
                    "MGMT": {"peerList": []},
                }
            }
        ],
        "inputs": {
            "bgp_peers": [
                {
                    "peer_address": "172.30.11.1",
                    "vrf": "MGMT",
                    "hold_time": 180,
                    "keep_alive_time": 60,
                },
                {
                    "peer_address": "172.30.11.11",
                    "vrf": "MGMT",
                    "hold_time": 180,
                    "keep_alive_time": 60,
                },
            ]
        },
        "expected": {
            "result": "failure",
            "messages": [
                "Following BGP peers are not configured or hold and keep-alive timers are not correct:\n"
                "{'172.30.11.1': {'MGMT': 'Not configured'}, '172.30.11.11': {'MGMT': 'Not configured'}}"
            ],
        },
    },
    {
        "name": "failure-not-correct-timers",
        "test": VerifyBGPTimers,
        "eos_data": [
            {
                "vrfs": {
                    "default": {
                        "peerList": [
                            {
                                "peerAddress": "172.30.11.1",
                                "holdTime": 160,
                                "keepaliveTime": 60,
                            }
                        ]
                    },
                    "MGMT": {
                        "peerList": [
                            {
                                "peerAddress": "172.30.11.11",
                                "holdTime": 120,
                                "keepaliveTime": 40,
                            }
                        ]
                    },
                }
            }
        ],
        "inputs": {
            "bgp_peers": [
                {
                    "peer_address": "172.30.11.1",
                    "vrf": "default",
                    "hold_time": 180,
                    "keep_alive_time": 60,
                },
                {
                    "peer_address": "172.30.11.11",
                    "vrf": "MGMT",
                    "hold_time": 180,
                    "keep_alive_time": 60,
                },
            ]
        },
        "expected": {
            "result": "failure",
            "messages": [
                "Following BGP peers are not configured or hold and keep-alive timers are not correct:\n"
                "{'172.30.11.1': {'default': {'hold_time': 160, 'keep_alive_time': 60}}, "
                "'172.30.11.11': {'MGMT': {'hold_time': 120, 'keep_alive_time': 40}}}"
            ],
        },
    },
    {
        "name": "success",
        "test": VerifyBGPPeerDropStats,
        "eos_data": [
            {
                "vrfs": {
                    "default": {
                        "peerList": [
                            {
                                "peerAddress": "10.100.0.8",
                                "dropStats": {
                                    "inDropAsloop": 0,
                                    "inDropClusterIdLoop": 0,
                                    "inDropMalformedMpbgp": 0,
                                    "inDropOrigId": 0,
                                    "inDropNhLocal": 0,
                                    "inDropNhAfV6": 0,
                                    "prefixDroppedMartianV4": 0,
                                    "prefixDroppedMaxRouteLimitViolatedV4": 0,
                                    "prefixDroppedMartianV6": 0,
                                },
                            }
                        ]
                    },
                },
            },
            {
                "vrfs": {
                    "MGMT": {
                        "peerList": [
                            {
                                "peerAddress": "10.100.0.9",
                                "dropStats": {
                                    "inDropAsloop": 0,
                                    "inDropClusterIdLoop": 0,
                                    "inDropMalformedMpbgp": 0,
                                    "inDropOrigId": 0,
                                    "inDropNhLocal": 0,
                                    "inDropNhAfV6": 0,
                                    "prefixDroppedMartianV4": 0,
                                    "prefixDroppedMaxRouteLimitViolatedV4": 0,
                                    "prefixDroppedMartianV6": 0,
                                },
                            }
                        ]
                    },
                },
            },
        ],
        "inputs": {
            "bgp_peers": [
                {
                    "peer_address": "10.100.0.8",
                    "vrf": "default",
                    "drop_stats": ["prefixDroppedMartianV4", "prefixDroppedMaxRouteLimitViolatedV4", "prefixDroppedMartianV6"],
                },
                {"peer_address": "10.100.0.9", "vrf": "MGMT", "drop_stats": ["inDropClusterIdLoop", "inDropOrigId", "inDropNhLocal"]},
            ]
        },
        "expected": {"result": "success"},
    },
    {
        "name": "failure-not-found",
        "test": VerifyBGPPeerDropStats,
        "eos_data": [
            {"vrfs": {}},
            {"vrfs": {}},
        ],
        "inputs": {
            "bgp_peers": [
                {
                    "peer_address": "10.100.0.8",
                    "vrf": "default",
                    "drop_stats": ["prefixDroppedMartianV4", "prefixDroppedMaxRouteLimitViolatedV4", "prefixDroppedMartianV6"],
                },
                {"peer_address": "10.100.0.9", "vrf": "MGMT", "drop_stats": ["inDropClusterIdLoop", "inDropOrigId", "inDropNhLocal"]},
            ]
        },
        "expected": {
            "result": "failure",
            "messages": [
                "The following BGP peers are not configured or have non-zero NLRI drop statistics counters:\n"
                "{'10.100.0.8': {'default': 'Not configured'}, '10.100.0.9': {'MGMT': 'Not configured'}}"
            ],
        },
    },
    {
        "name": "failure",
        "test": VerifyBGPPeerDropStats,
        "eos_data": [
            {
                "vrfs": {
                    "default": {
                        "peerList": [
                            {
                                "peerAddress": "10.100.0.8",
                                "dropStats": {
                                    "inDropAsloop": 0,
                                    "inDropClusterIdLoop": 0,
                                    "inDropMalformedMpbgp": 0,
                                    "inDropOrigId": 1,
                                    "inDropNhLocal": 1,
                                    "inDropNhAfV6": 0,
                                    "prefixDroppedMartianV4": 1,
                                    "prefixDroppedMaxRouteLimitViolatedV4": 1,
                                    "prefixDroppedMartianV6": 0,
                                },
                            }
                        ]
                    },
                },
            },
            {
                "vrfs": {
                    "MGMT": {
                        "peerList": [
                            {
                                "peerAddress": "10.100.0.9",
                                "dropStats": {
                                    "inDropAsloop": 0,
                                    "inDropClusterIdLoop": 0,
                                    "inDropMalformedMpbgp": 0,
                                    "inDropOrigId": 1,
                                    "inDropNhLocal": 1,
                                    "inDropNhAfV6": 0,
                                    "prefixDroppedMartianV4": 0,
                                    "prefixDroppedMaxRouteLimitViolatedV4": 0,
                                    "prefixDroppedMartianV6": 0,
                                },
                            }
                        ]
                    },
                },
            },
        ],
        "inputs": {
            "bgp_peers": [
                {
                    "peer_address": "10.100.0.8",
                    "vrf": "default",
                    "drop_stats": ["prefixDroppedMartianV4", "prefixDroppedMaxRouteLimitViolatedV4", "prefixDroppedMartianV6"],
                },
                {"peer_address": "10.100.0.9", "vrf": "MGMT", "drop_stats": ["inDropClusterIdLoop", "inDropOrigId", "inDropNhLocal"]},
            ]
        },
        "expected": {
            "result": "failure",
            "messages": [
                "The following BGP peers are not configured or have non-zero NLRI drop statistics counters:\n"
                "{'10.100.0.8': {'default': {'prefixDroppedMartianV4': 1, 'prefixDroppedMaxRouteLimitViolatedV4': 1}}, "
                "'10.100.0.9': {'MGMT': {'inDropOrigId': 1, 'inDropNhLocal': 1}}}"
            ],
        },
    },
    {
        "name": "success-all-drop-stats",
        "test": VerifyBGPPeerDropStats,
        "eos_data": [
            {
                "vrfs": {
                    "default": {
                        "peerList": [
                            {
                                "peerAddress": "10.100.0.8",
                                "dropStats": {
                                    "inDropAsloop": 0,
                                    "inDropClusterIdLoop": 0,
                                    "inDropMalformedMpbgp": 0,
                                    "inDropOrigId": 0,
                                    "inDropNhLocal": 0,
                                    "inDropNhAfV6": 0,
                                    "prefixDroppedMartianV4": 0,
                                    "prefixDroppedMaxRouteLimitViolatedV4": 0,
                                    "prefixDroppedMartianV6": 0,
                                },
                            }
                        ]
                    },
                },
            },
            {
                "vrfs": {
                    "MGMT": {
                        "peerList": [
                            {
                                "peerAddress": "10.100.0.9",
                                "dropStats": {
                                    "inDropAsloop": 0,
                                    "inDropClusterIdLoop": 0,
                                    "inDropMalformedMpbgp": 0,
                                    "inDropOrigId": 0,
                                    "inDropNhLocal": 0,
                                    "inDropNhAfV6": 0,
                                    "prefixDroppedMartianV4": 0,
                                    "prefixDroppedMaxRouteLimitViolatedV4": 0,
                                    "prefixDroppedMartianV6": 0,
                                },
                            }
                        ]
                    },
                },
            },
        ],
        "inputs": {
            "bgp_peers": [
                {"peer_address": "10.100.0.8", "vrf": "default"},
                {"peer_address": "10.100.0.9", "vrf": "MGMT"},
            ]
        },
        "expected": {"result": "success"},
    },
    {
        "name": "failure-all-drop-stats",
        "test": VerifyBGPPeerDropStats,
        "eos_data": [
            {
                "vrfs": {
                    "default": {
                        "peerList": [
                            {
                                "peerAddress": "10.100.0.8",
                                "dropStats": {
                                    "inDropAsloop": 3,
                                    "inDropClusterIdLoop": 0,
                                    "inDropMalformedMpbgp": 0,
                                    "inDropOrigId": 1,
                                    "inDropNhLocal": 1,
                                    "inDropNhAfV6": 0,
                                    "prefixDroppedMartianV4": 1,
                                    "prefixDroppedMaxRouteLimitViolatedV4": 1,
                                    "prefixDroppedMartianV6": 0,
                                },
                            }
                        ]
                    },
                },
            },
            {
                "vrfs": {
                    "MGMT": {
                        "peerList": [
                            {
                                "peerAddress": "10.100.0.9",
                                "dropStats": {
                                    "inDropAsloop": 2,
                                    "inDropClusterIdLoop": 0,
                                    "inDropMalformedMpbgp": 0,
                                    "inDropOrigId": 1,
                                    "inDropNhLocal": 1,
                                    "inDropNhAfV6": 0,
                                    "prefixDroppedMartianV4": 0,
                                    "prefixDroppedMaxRouteLimitViolatedV4": 0,
                                    "prefixDroppedMartianV6": 0,
                                },
                            }
                        ]
                    },
                },
            },
        ],
        "inputs": {
            "bgp_peers": [
                {"peer_address": "10.100.0.8", "vrf": "default"},
                {"peer_address": "10.100.0.9", "vrf": "MGMT"},
            ]
        },
        "expected": {
            "result": "failure",
            "messages": [
                "The following BGP peers are not configured or have non-zero NLRI drop statistics counters:\n"
                "{'10.100.0.8': {'default': {'inDropAsloop': 3, 'inDropOrigId': 1, 'inDropNhLocal': 1, "
                "'prefixDroppedMartianV4': 1, 'prefixDroppedMaxRouteLimitViolatedV4': 1}}, "
                "'10.100.0.9': {'MGMT': {'inDropAsloop': 2, 'inDropOrigId': 1, 'inDropNhLocal': 1}}}"
            ],
        },
    },
    {
        "name": "failure-drop-stat-not-found",
        "test": VerifyBGPPeerDropStats,
        "eos_data": [
            {
                "vrfs": {
                    "default": {
                        "peerList": [
                            {
                                "peerAddress": "10.100.0.8",
                                "dropStats": {
                                    "inDropAsloop": 3,
                                    "inDropClusterIdLoop": 0,
                                    "inDropMalformedMpbgp": 0,
                                    "inDropOrigId": 1,
                                    "inDropNhLocal": 1,
                                    "inDropNhAfV6": 0,
                                    "prefixDroppedMaxRouteLimitViolatedV4": 1,
                                    "prefixDroppedMartianV6": 0,
                                },
                            }
                        ]
                    },
                },
            },
        ],
        "inputs": {
            "bgp_peers": [
                {"peer_address": "10.100.0.8", "vrf": "default", "drop_stats": ["inDropAsloop", "inDropOrigId", "inDropNhLocal", "prefixDroppedMartianV4"]}
            ]
        },
        "expected": {
            "result": "failure",
            "messages": [
                "The following BGP peers are not configured or have non-zero NLRI drop statistics counters:\n"
                "{'10.100.0.8': {'default': {'inDropAsloop': 3, 'inDropOrigId': 1, 'inDropNhLocal': 1, 'prefixDroppedMartianV4': 'Not Found'}}}"
            ],
        },
    },
    {
        "name": "success",
        "test": VerifyBGPPeerUpdateErrors,
        "eos_data": [
            {
                "vrfs": {
                    "default": {
                        "peerList": [
                            {
                                "peerAddress": "10.100.0.8",
                                "peerInUpdateErrors": {
                                    "inUpdErrWithdraw": 0,
                                    "inUpdErrIgnore": 0,
                                    "inUpdErrDisableAfiSafi": 0,
                                    "disabledAfiSafi": "None",
                                    "lastUpdErrTime": 0,
                                },
                            }
                        ]
                    },
                },
            },
            {
                "vrfs": {
                    "MGMT": {
                        "peerList": [
                            {
                                "peerAddress": "10.100.0.9",
                                "peerInUpdateErrors": {
                                    "inUpdErrWithdraw": 0,
                                    "inUpdErrIgnore": 0,
                                    "inUpdErrDisableAfiSafi": 0,
                                    "disabledAfiSafi": "None",
                                    "lastUpdErrTime": 0,
                                },
                            }
                        ]
                    },
                },
            },
        ],
        "inputs": {
            "bgp_peers": [
                {"peer_address": "10.100.0.8", "vrf": "default", "update_errors": ["inUpdErrWithdraw", "inUpdErrIgnore", "disabledAfiSafi"]},
                {"peer_address": "10.100.0.9", "vrf": "MGMT", "update_errors": ["inUpdErrWithdraw", "inUpdErrIgnore", "disabledAfiSafi"]},
            ]
        },
        "expected": {"result": "success"},
    },
    {
        "name": "failure-not-found",
        "test": VerifyBGPPeerUpdateErrors,
        "eos_data": [
            {"vrfs": {}},
            {"vrfs": {}},
        ],
        "inputs": {
            "bgp_peers": [
                {"peer_address": "10.100.0.8", "vrf": "default", "update_errors": ["inUpdErrWithdraw", "inUpdErrIgnore", "disabledAfiSafi"]},
                {"peer_address": "10.100.0.9", "vrf": "MGMT", "update_errors": ["inUpdErrWithdraw", "inUpdErrIgnore", "disabledAfiSafi"]},
            ]
        },
        "expected": {
            "result": "failure",
            "messages": [
                "The following BGP peers are not configured or have non-zero update error counters:\n"
                "{'10.100.0.8': {'default': 'Not configured'}, '10.100.0.9': {'MGMT': 'Not configured'}}"
            ],
        },
    },
    {
        "name": "failure-errors",
        "test": VerifyBGPPeerUpdateErrors,
        "eos_data": [
            {
                "vrfs": {
                    "default": {
                        "peerList": [
                            {
                                "peerAddress": "10.100.0.8",
                                "peerInUpdateErrors": {
                                    "inUpdErrWithdraw": 0,
                                    "inUpdErrIgnore": 0,
                                    "inUpdErrDisableAfiSafi": 0,
                                    "disabledAfiSafi": "ipv4Unicast",
                                    "lastUpdErrTime": 0,
                                },
                            }
                        ]
                    },
                },
            },
            {
                "vrfs": {
                    "MGMT": {
                        "peerList": [
                            {
                                "peerAddress": "10.100.0.9",
                                "peerInUpdateErrors": {
                                    "inUpdErrWithdraw": 1,
                                    "inUpdErrIgnore": 0,
                                    "inUpdErrDisableAfiSafi": 0,
                                    "disabledAfiSafi": "None",
                                    "lastUpdErrTime": 0,
                                },
                            }
                        ]
                    },
                },
            },
        ],
        "inputs": {
            "bgp_peers": [
                {"peer_address": "10.100.0.8", "vrf": "default", "update_errors": ["inUpdErrWithdraw", "inUpdErrIgnore", "disabledAfiSafi"]},
                {"peer_address": "10.100.0.9", "vrf": "MGMT", "update_errors": ["inUpdErrWithdraw", "inUpdErrIgnore", "disabledAfiSafi"]},
            ]
        },
        "expected": {
            "result": "failure",
            "messages": [
                "The following BGP peers are not configured or have non-zero update error counters:\n"
                "{'10.100.0.8': {'default': {'disabledAfiSafi': 'ipv4Unicast'}}, "
                "'10.100.0.9': {'MGMT': {'inUpdErrWithdraw': 1}}}"
            ],
        },
    },
    {
        "name": "failure-not-found",
        "test": VerifyBGPPeerUpdateErrors,
        "eos_data": [
            {
                "vrfs": {},
            },
            {
                "vrfs": {},
            },
        ],
        "inputs": {
            "bgp_peers": [
                {"peer_address": "10.100.0.8", "vrf": "default", "update_errors": ["inUpdErrWithdraw", "inUpdErrIgnore", "disabledAfiSafi"]},
                {"peer_address": "10.100.0.9", "vrf": "MGMT", "update_errors": ["inUpdErrWithdraw", "inUpdErrIgnore", "disabledAfiSafi"]},
            ]
        },
        "expected": {
            "result": "failure",
            "messages": [
                "The following BGP peers are not configured or have non-zero update error counters:\n"
                "{'10.100.0.8': {'default': 'Not configured'}, '10.100.0.9': {'MGMT': 'Not configured'}}"
            ],
        },
    },
    {
        "name": "success-all-error-counters",
        "test": VerifyBGPPeerUpdateErrors,
        "eos_data": [
            {
                "vrfs": {
                    "default": {
                        "peerList": [
                            {
                                "peerAddress": "10.100.0.8",
                                "peerInUpdateErrors": {
                                    "inUpdErrWithdraw": 0,
                                    "inUpdErrIgnore": 0,
                                    "inUpdErrDisableAfiSafi": 0,
                                    "disabledAfiSafi": "None",
                                    "lastUpdErrTime": 0,
                                },
                            }
                        ]
                    },
                },
            },
            {
                "vrfs": {
                    "MGMT": {
                        "peerList": [
                            {
                                "peerAddress": "10.100.0.9",
                                "peerInUpdateErrors": {
                                    "inUpdErrWithdraw": 0,
                                    "inUpdErrIgnore": 0,
                                    "inUpdErrDisableAfiSafi": 0,
                                    "disabledAfiSafi": "None",
                                    "lastUpdErrTime": 0,
                                },
                            }
                        ]
                    },
                },
            },
        ],
        "inputs": {
            "bgp_peers": [
                {"peer_address": "10.100.0.8", "vrf": "default"},
                {"peer_address": "10.100.0.9", "vrf": "MGMT"},
            ]
        },
        "expected": {"result": "success"},
    },
    {
        "name": "failure-all-error-counters",
        "test": VerifyBGPPeerUpdateErrors,
        "eos_data": [
            {
                "vrfs": {
                    "default": {
                        "peerList": [
                            {
                                "peerAddress": "10.100.0.8",
                                "peerInUpdateErrors": {
                                    "inUpdErrWithdraw": 1,
                                    "inUpdErrIgnore": 0,
                                    "inUpdErrDisableAfiSafi": 0,
                                    "disabledAfiSafi": "ipv4Unicast",
                                    "lastUpdErrTime": 0,
                                },
                            }
                        ]
                    },
                },
            },
            {
                "vrfs": {
                    "MGMT": {
                        "peerList": [
                            {
                                "peerAddress": "10.100.0.9",
                                "peerInUpdateErrors": {
                                    "inUpdErrWithdraw": 1,
                                    "inUpdErrIgnore": 0,
                                    "inUpdErrDisableAfiSafi": 1,
                                    "disabledAfiSafi": "None",
                                    "lastUpdErrTime": 0,
                                },
                            }
                        ]
                    },
                },
            },
        ],
        "inputs": {
            "bgp_peers": [
                {"peer_address": "10.100.0.8", "vrf": "default", "update_errors": ["inUpdErrWithdraw", "inUpdErrIgnore", "disabledAfiSafi"]},
                {
                    "peer_address": "10.100.0.9",
                    "vrf": "MGMT",
                    "update_errors": ["inUpdErrWithdraw", "inUpdErrIgnore", "disabledAfiSafi", "inUpdErrDisableAfiSafi"],
                },
            ]
        },
        "expected": {
            "result": "failure",
            "messages": [
                "The following BGP peers are not configured or have non-zero update error counters:\n"
                "{'10.100.0.8': {'default': {'inUpdErrWithdraw': 1, 'disabledAfiSafi': 'ipv4Unicast'}}, "
                "'10.100.0.9': {'MGMT': {'inUpdErrWithdraw': 1, 'inUpdErrDisableAfiSafi': 1}}}"
            ],
        },
    },
    {
        "name": "failure-all-not-found",
        "test": VerifyBGPPeerUpdateErrors,
        "eos_data": [
            {
                "vrfs": {
                    "default": {
                        "peerList": [
                            {
                                "peerAddress": "10.100.0.8",
                                "peerInUpdateErrors": {
                                    "inUpdErrIgnore": 0,
                                    "inUpdErrDisableAfiSafi": 0,
                                    "disabledAfiSafi": "ipv4Unicast",
                                    "lastUpdErrTime": 0,
                                },
                            }
                        ]
                    },
                },
            },
            {
                "vrfs": {
                    "MGMT": {
                        "peerList": [
                            {
                                "peerAddress": "10.100.0.9",
                                "peerInUpdateErrors": {
                                    "inUpdErrWithdraw": 1,
                                    "inUpdErrIgnore": 0,
                                    "disabledAfiSafi": "None",
                                    "lastUpdErrTime": 0,
                                },
                            }
                        ]
                    },
                },
            },
        ],
        "inputs": {
            "bgp_peers": [
                {"peer_address": "10.100.0.8", "vrf": "default", "update_errors": ["inUpdErrWithdraw", "inUpdErrIgnore", "disabledAfiSafi"]},
                {
                    "peer_address": "10.100.0.9",
                    "vrf": "MGMT",
                    "update_errors": ["inUpdErrWithdraw", "inUpdErrIgnore", "disabledAfiSafi", "inUpdErrDisableAfiSafi"],
                },
            ]
        },
        "expected": {
            "result": "failure",
            "messages": [
                "The following BGP peers are not configured or have non-zero update error counters:\n"
                "{'10.100.0.8': {'default': {'inUpdErrWithdraw': 'Not Found', 'disabledAfiSafi': 'ipv4Unicast'}}, "
                "'10.100.0.9': {'MGMT': {'inUpdErrWithdraw': 1, 'inUpdErrDisableAfiSafi': 'Not Found'}}}"
            ],
        },
    },
    {
        "name": "success",
<<<<<<< HEAD
        "test": VerifyBGPPeerRouteLimit,
=======
        "test": VerifyBgpRouteMaps,
>>>>>>> 900ebb72
        "eos_data": [
            {
                "vrfs": {
                    "default": {
                        "peerList": [
                            {
                                "peerAddress": "10.100.0.8",
<<<<<<< HEAD
                                "maxTotalRoutes": 12000,
                                "totalRoutesWarnLimit": 10000,
=======
                                "routeMapInbound": "RM-MLAG-PEER-IN",
                                "routeMapOutbound": "RM-MLAG-PEER-OUT",
>>>>>>> 900ebb72
                            }
                        ]
                    },
                },
            },
            {
                "vrfs": {
                    "MGMT": {
                        "peerList": [
                            {
<<<<<<< HEAD
                                "peerAddress": "10.100.0.9",
                                "maxTotalRoutes": 10000,
                                "totalRoutesWarnLimit": 9000,
=======
                                "peerAddress": "10.100.0.10",
                                "routeMapInbound": "RM-MLAG-PEER-IN",
                                "routeMapOutbound": "RM-MLAG-PEER-OUT",
>>>>>>> 900ebb72
                            }
                        ]
                    },
                },
            },
        ],
        "inputs": {
            "bgp_peers": [
<<<<<<< HEAD
                {"peer_address": "10.100.0.8", "vrf": "default", "maximum_routes": 12000, "warning_limit": 10000},
                {"peer_address": "10.100.0.9", "vrf": "MGMT", "maximum_routes": 10000},
=======
                {"peer_address": "10.100.0.8", "vrf": "default", "inbound_route_map": "RM-MLAG-PEER-IN", "outbound_route_map": "RM-MLAG-PEER-OUT"},
                {"peer_address": "10.100.0.10", "vrf": "MGMT", "inbound_route_map": "RM-MLAG-PEER-IN", "outbound_route_map": "RM-MLAG-PEER-OUT"},
>>>>>>> 900ebb72
            ]
        },
        "expected": {"result": "success"},
    },
    {
<<<<<<< HEAD
        "name": "failure-peer-not-found",
        "test": VerifyBGPPeerRouteLimit,
        "eos_data": [
            {
                "vrfs": {
                    "default": {},
=======
        "name": "failure-incorrect-route-map",
        "test": VerifyBgpRouteMaps,
        "eos_data": [
            {
                "vrfs": {
                    "default": {
                        "peerList": [
                            {
                                "peerAddress": "10.100.0.8",
                                "routeMapInbound": "RM-MLAG-PEER",
                                "routeMapOutbound": "RM-MLAG-PEER",
                            }
                        ]
                    },
>>>>>>> 900ebb72
                },
            },
            {
                "vrfs": {
<<<<<<< HEAD
                    "MGMT": {},
=======
                    "MGMT": {
                        "peerList": [
                            {
                                "peerAddress": "10.100.0.10",
                                "routeMapInbound": "RM-MLAG-PEER",
                                "routeMapOutbound": "RM-MLAG-PEER",
                            }
                        ]
                    },
>>>>>>> 900ebb72
                },
            },
        ],
        "inputs": {
            "bgp_peers": [
<<<<<<< HEAD
                {"peer_address": "10.100.0.8", "vrf": "default", "maximum_routes": 12000, "warning_limit": 10000},
                {"peer_address": "10.100.0.9", "vrf": "MGMT", "maximum_routes": 10000, "warning_limit": 9000},
=======
                {"peer_address": "10.100.0.8", "vrf": "default", "inbound_route_map": "RM-MLAG-PEER-IN", "outbound_route_map": "RM-MLAG-PEER-OUT"},
                {"peer_address": "10.100.0.10", "vrf": "MGMT", "inbound_route_map": "RM-MLAG-PEER-IN", "outbound_route_map": "RM-MLAG-PEER-OUT"},
>>>>>>> 900ebb72
            ]
        },
        "expected": {
            "result": "failure",
            "messages": [
<<<<<<< HEAD
                "The following BGP peer(s) are not configured or maximum routes and maximum routes warning limit is not correct:\n"
                "{'10.100.0.8': {'default': 'Not configured'}, '10.100.0.9': {'MGMT': 'Not configured'}}"
            ],
        },
    },
    {
        "name": "failure-incorrect-max-routes",
        "test": VerifyBGPPeerRouteLimit,
=======
                "The following BGP peers are not configured or has an incorrect or missing route map in either the inbound or outbound direction:\n"
                "{'10.100.0.8': {'default': {'Inbound route-map': 'RM-MLAG-PEER', 'Outbound route-map': 'RM-MLAG-PEER'}}, "
                "'10.100.0.10': {'MGMT': {'Inbound route-map': 'RM-MLAG-PEER', 'Outbound route-map': 'RM-MLAG-PEER'}}}"
            ],
        },
    },
    {
        "name": "failure-incorrect-inbound-map",
        "test": VerifyBgpRouteMaps,
>>>>>>> 900ebb72
        "eos_data": [
            {
                "vrfs": {
                    "default": {
                        "peerList": [
                            {
                                "peerAddress": "10.100.0.8",
<<<<<<< HEAD
                                "maxTotalRoutes": 13000,
                                "totalRoutesWarnLimit": 11000,
=======
                                "routeMapInbound": "RM-MLAG-PEER",
                                "routeMapOutbound": "RM-MLAG-PEER",
>>>>>>> 900ebb72
                            }
                        ]
                    },
                },
            },
            {
                "vrfs": {
                    "MGMT": {
                        "peerList": [
                            {
<<<<<<< HEAD
                                "peerAddress": "10.100.0.9",
                                "maxTotalRoutes": 11000,
                                "totalRoutesWarnLimit": 10000,
=======
                                "peerAddress": "10.100.0.10",
                                "routeMapInbound": "RM-MLAG-PEER",
                                "routeMapOutbound": "RM-MLAG-PEER",
>>>>>>> 900ebb72
                            }
                        ]
                    },
                },
            },
        ],
        "inputs": {
            "bgp_peers": [
<<<<<<< HEAD
                {"peer_address": "10.100.0.8", "vrf": "default", "maximum_routes": 12000, "warning_limit": 10000},
                {"peer_address": "10.100.0.9", "vrf": "MGMT", "maximum_routes": 10000, "warning_limit": 9000},
=======
                {"peer_address": "10.100.0.8", "vrf": "default", "inbound_route_map": "RM-MLAG-PEER-IN"},
                {"peer_address": "10.100.0.10", "vrf": "MGMT", "inbound_route_map": "RM-MLAG-PEER-IN"},
>>>>>>> 900ebb72
            ]
        },
        "expected": {
            "result": "failure",
            "messages": [
<<<<<<< HEAD
                "The following BGP peer(s) are not configured or maximum routes and maximum routes warning limit is not correct:\n"
                "{'10.100.0.8': {'default': {'Maximum total routes': 13000, 'Warning limit': 11000}}, "
                "'10.100.0.9': {'MGMT': {'Maximum total routes': 11000, 'Warning limit': 10000}}}"
            ],
        },
    },
    {
        "name": "failure-routes-not-found",
        "test": VerifyBGPPeerRouteLimit,
=======
                "The following BGP peers are not configured or has an incorrect or missing route map in either the inbound or outbound direction:\n"
                "{'10.100.0.8': {'default': {'Inbound route-map': 'RM-MLAG-PEER'}}, '10.100.0.10': {'MGMT': {'Inbound route-map': 'RM-MLAG-PEER'}}}"
            ],
        },
    },
    {
        "name": "failure-route-maps-not-configured",
        "test": VerifyBgpRouteMaps,
>>>>>>> 900ebb72
        "eos_data": [
            {
                "vrfs": {
                    "default": {
                        "peerList": [
                            {
                                "peerAddress": "10.100.0.8",
<<<<<<< HEAD
                                "maxTotalRoutes": 12000,
=======
>>>>>>> 900ebb72
                            }
                        ]
                    },
                },
            },
            {
                "vrfs": {
                    "MGMT": {
                        "peerList": [
                            {
<<<<<<< HEAD
                                "peerAddress": "10.100.0.9",
=======
                                "peerAddress": "10.100.0.10",
>>>>>>> 900ebb72
                            }
                        ]
                    },
                },
            },
        ],
        "inputs": {
            "bgp_peers": [
<<<<<<< HEAD
                {"peer_address": "10.100.0.8", "vrf": "default", "maximum_routes": 12000, "warning_limit": 10000},
                {"peer_address": "10.100.0.9", "vrf": "MGMT", "maximum_routes": 10000, "warning_limit": 9000},
=======
                {"peer_address": "10.100.0.8", "vrf": "default", "inbound_route_map": "RM-MLAG-PEER-IN", "outbound_route_map": "RM-MLAG-PEER-OUT"},
                {"peer_address": "10.100.0.10", "vrf": "MGMT", "inbound_route_map": "RM-MLAG-PEER-IN", "outbound_route_map": "RM-MLAG-PEER-OUT"},
            ]
        },
        "expected": {
            "result": "failure",
            "messages": [
                "The following BGP peers are not configured or has an incorrect or missing route map in either the inbound or outbound direction:\n"
                "{'10.100.0.8': {'default': {'Inbound route-map': 'Not Configured', 'Outbound route-map': 'Not Configured'}}, "
                "'10.100.0.10': {'MGMT': {'Inbound route-map': 'Not Configured', 'Outbound route-map': 'Not Configured'}}}"
            ],
        },
    },
    {
        "name": "failure-peer-not-found",
        "test": VerifyBgpRouteMaps,
        "eos_data": [
            {
                "vrfs": {
                    "default": {"peerList": []},
                },
            },
            {
                "vrfs": {
                    "MGMT": {"peerList": []},
                },
            },
        ],
        "inputs": {
            "bgp_peers": [
                {"peer_address": "10.100.0.8", "vrf": "default", "inbound_route_map": "RM-MLAG-PEER-IN"},
                {"peer_address": "10.100.0.10", "vrf": "MGMT", "inbound_route_map": "RM-MLAG-PEER-IN"},
>>>>>>> 900ebb72
            ]
        },
        "expected": {
            "result": "failure",
            "messages": [
<<<<<<< HEAD
                "The following BGP peer(s) are not configured or maximum routes and maximum routes warning limit is not correct:\n"
                "{'10.100.0.8': {'default': {'Warning limit': 'Not Found'}}, "
                "'10.100.0.9': {'MGMT': {'Maximum total routes': 'Not Found', 'Warning limit': 'Not Found'}}}"
=======
                "The following BGP peers are not configured or has an incorrect or missing route map in either the inbound or outbound direction:\n"
                "{'10.100.0.8': {'default': 'Not configured'}, '10.100.0.10': {'MGMT': 'Not configured'}}"
>>>>>>> 900ebb72
            ],
        },
    },
]<|MERGE_RESOLUTION|>--- conflicted
+++ resolved
@@ -4507,11 +4507,208 @@
     },
     {
         "name": "success",
-<<<<<<< HEAD
+        "test": VerifyBgpRouteMaps,
+        "eos_data": [
+            {
+                "vrfs": {
+                    "default": {
+                        "peerList": [
+                            {
+                                "peerAddress": "10.100.0.8",
+                                "routeMapInbound": "RM-MLAG-PEER-IN",
+                                "routeMapOutbound": "RM-MLAG-PEER-OUT",
+                            }
+                        ]
+                    },
+                },
+            },
+            {
+                "vrfs": {
+                    "MGMT": {
+                        "peerList": [
+                            {
+                                "peerAddress": "10.100.0.10",
+                                "routeMapInbound": "RM-MLAG-PEER-IN",
+                                "routeMapOutbound": "RM-MLAG-PEER-OUT",
+                            }
+                        ]
+                    },
+                },
+            },
+        ],
+        "inputs": {
+            "bgp_peers": [
+                {"peer_address": "10.100.0.8", "vrf": "default", "inbound_route_map": "RM-MLAG-PEER-IN", "outbound_route_map": "RM-MLAG-PEER-OUT"},
+                {"peer_address": "10.100.0.10", "vrf": "MGMT", "inbound_route_map": "RM-MLAG-PEER-IN", "outbound_route_map": "RM-MLAG-PEER-OUT"},
+            ]
+        },
+        "expected": {"result": "success"},
+    },
+    {
+        "name": "failure-incorrect-route-map",
+        "test": VerifyBgpRouteMaps,
+        "eos_data": [
+            {
+                "vrfs": {
+                    "default": {
+                        "peerList": [
+                            {
+                                "peerAddress": "10.100.0.8",
+                                "routeMapInbound": "RM-MLAG-PEER",
+                                "routeMapOutbound": "RM-MLAG-PEER",
+                            }
+                        ]
+                    },
+                },
+            },
+            {
+                "vrfs": {
+                    "MGMT": {
+                        "peerList": [
+                            {
+                                "peerAddress": "10.100.0.10",
+                                "routeMapInbound": "RM-MLAG-PEER",
+                                "routeMapOutbound": "RM-MLAG-PEER",
+                            }
+                        ]
+                    },
+                },
+            },
+        ],
+        "inputs": {
+            "bgp_peers": [
+                {"peer_address": "10.100.0.8", "vrf": "default", "inbound_route_map": "RM-MLAG-PEER-IN", "outbound_route_map": "RM-MLAG-PEER-OUT"},
+                {"peer_address": "10.100.0.10", "vrf": "MGMT", "inbound_route_map": "RM-MLAG-PEER-IN", "outbound_route_map": "RM-MLAG-PEER-OUT"},
+            ]
+        },
+        "expected": {
+            "result": "failure",
+            "messages": [
+                "The following BGP peers are not configured or has an incorrect or missing route map in either the inbound or outbound direction:\n"
+                "{'10.100.0.8': {'default': {'Inbound route-map': 'RM-MLAG-PEER', 'Outbound route-map': 'RM-MLAG-PEER'}}, "
+                "'10.100.0.10': {'MGMT': {'Inbound route-map': 'RM-MLAG-PEER', 'Outbound route-map': 'RM-MLAG-PEER'}}}"
+            ],
+        },
+    },
+    {
+        "name": "failure-incorrect-inbound-map",
+        "test": VerifyBgpRouteMaps,
+        "eos_data": [
+            {
+                "vrfs": {
+                    "default": {
+                        "peerList": [
+                            {
+                                "peerAddress": "10.100.0.8",
+                                "routeMapInbound": "RM-MLAG-PEER",
+                                "routeMapOutbound": "RM-MLAG-PEER",
+                            }
+                        ]
+                    },
+                },
+            },
+            {
+                "vrfs": {
+                    "MGMT": {
+                        "peerList": [
+                            {
+                                "peerAddress": "10.100.0.10",
+                                "routeMapInbound": "RM-MLAG-PEER",
+                                "routeMapOutbound": "RM-MLAG-PEER",
+                            }
+                        ]
+                    },
+                },
+            },
+        ],
+        "inputs": {
+            "bgp_peers": [
+                {"peer_address": "10.100.0.8", "vrf": "default", "inbound_route_map": "RM-MLAG-PEER-IN"},
+                {"peer_address": "10.100.0.10", "vrf": "MGMT", "inbound_route_map": "RM-MLAG-PEER-IN"},
+            ]
+        },
+        "expected": {
+            "result": "failure",
+            "messages": [
+                "The following BGP peers are not configured or has an incorrect or missing route map in either the inbound or outbound direction:\n"
+                "{'10.100.0.8': {'default': {'Inbound route-map': 'RM-MLAG-PEER'}}, '10.100.0.10': {'MGMT': {'Inbound route-map': 'RM-MLAG-PEER'}}}"
+            ],
+        },
+    },
+    {
+        "name": "failure-route-maps-not-configured",
+        "test": VerifyBgpRouteMaps,
+        "eos_data": [
+            {
+                "vrfs": {
+                    "default": {
+                        "peerList": [
+                            {
+                                "peerAddress": "10.100.0.8",
+                            }
+                        ]
+                    },
+                },
+            },
+            {
+                "vrfs": {
+                    "MGMT": {
+                        "peerList": [
+                            {
+                                "peerAddress": "10.100.0.10",
+                            }
+                        ]
+                    },
+                },
+            },
+        ],
+        "inputs": {
+            "bgp_peers": [
+                {"peer_address": "10.100.0.8", "vrf": "default", "inbound_route_map": "RM-MLAG-PEER-IN", "outbound_route_map": "RM-MLAG-PEER-OUT"},
+                {"peer_address": "10.100.0.10", "vrf": "MGMT", "inbound_route_map": "RM-MLAG-PEER-IN", "outbound_route_map": "RM-MLAG-PEER-OUT"},
+            ]
+        },
+        "expected": {
+            "result": "failure",
+            "messages": [
+                "The following BGP peers are not configured or has an incorrect or missing route map in either the inbound or outbound direction:\n"
+                "{'10.100.0.8': {'default': {'Inbound route-map': 'Not Configured', 'Outbound route-map': 'Not Configured'}}, "
+                "'10.100.0.10': {'MGMT': {'Inbound route-map': 'Not Configured', 'Outbound route-map': 'Not Configured'}}}"
+            ],
+        },
+    },
+    {
+        "name": "failure-peer-not-found",
+        "test": VerifyBgpRouteMaps,
+        "eos_data": [
+            {
+                "vrfs": {
+                    "default": {"peerList": []},
+                },
+            },
+            {
+                "vrfs": {
+                    "MGMT": {"peerList": []},
+                },
+            },
+        ],
+        "inputs": {
+            "bgp_peers": [
+                {"peer_address": "10.100.0.8", "vrf": "default", "inbound_route_map": "RM-MLAG-PEER-IN"},
+                {"peer_address": "10.100.0.10", "vrf": "MGMT", "inbound_route_map": "RM-MLAG-PEER-IN"},
+            ]
+        },
+        "expected": {
+            "result": "failure",
+            "messages": [
+                "The following BGP peers are not configured or has an incorrect or missing route map in either the inbound or outbound direction:\n"
+                "{'10.100.0.8': {'default': 'Not configured'}, '10.100.0.10': {'MGMT': 'Not configured'}}"
+            ],
+        },
+    },
+    {
+        "name": "success",
         "test": VerifyBGPPeerRouteLimit,
-=======
-        "test": VerifyBgpRouteMaps,
->>>>>>> 900ebb72
         "eos_data": [
             {
                 "vrfs": {
@@ -4519,13 +4716,8 @@
                         "peerList": [
                             {
                                 "peerAddress": "10.100.0.8",
-<<<<<<< HEAD
                                 "maxTotalRoutes": 12000,
                                 "totalRoutesWarnLimit": 10000,
-=======
-                                "routeMapInbound": "RM-MLAG-PEER-IN",
-                                "routeMapOutbound": "RM-MLAG-PEER-OUT",
->>>>>>> 900ebb72
                             }
                         ]
                     },
@@ -4536,93 +4728,47 @@
                     "MGMT": {
                         "peerList": [
                             {
-<<<<<<< HEAD
                                 "peerAddress": "10.100.0.9",
                                 "maxTotalRoutes": 10000,
                                 "totalRoutesWarnLimit": 9000,
-=======
-                                "peerAddress": "10.100.0.10",
-                                "routeMapInbound": "RM-MLAG-PEER-IN",
-                                "routeMapOutbound": "RM-MLAG-PEER-OUT",
->>>>>>> 900ebb72
-                            }
-                        ]
-                    },
-                },
-            },
-        ],
-        "inputs": {
-            "bgp_peers": [
-<<<<<<< HEAD
+                            }
+                        ]
+                    },
+                },
+            },
+        ],
+        "inputs": {
+            "bgp_peers": [
                 {"peer_address": "10.100.0.8", "vrf": "default", "maximum_routes": 12000, "warning_limit": 10000},
                 {"peer_address": "10.100.0.9", "vrf": "MGMT", "maximum_routes": 10000},
-=======
-                {"peer_address": "10.100.0.8", "vrf": "default", "inbound_route_map": "RM-MLAG-PEER-IN", "outbound_route_map": "RM-MLAG-PEER-OUT"},
-                {"peer_address": "10.100.0.10", "vrf": "MGMT", "inbound_route_map": "RM-MLAG-PEER-IN", "outbound_route_map": "RM-MLAG-PEER-OUT"},
->>>>>>> 900ebb72
             ]
         },
         "expected": {"result": "success"},
     },
     {
-<<<<<<< HEAD
         "name": "failure-peer-not-found",
         "test": VerifyBGPPeerRouteLimit,
         "eos_data": [
             {
                 "vrfs": {
                     "default": {},
-=======
-        "name": "failure-incorrect-route-map",
-        "test": VerifyBgpRouteMaps,
-        "eos_data": [
-            {
-                "vrfs": {
-                    "default": {
-                        "peerList": [
-                            {
-                                "peerAddress": "10.100.0.8",
-                                "routeMapInbound": "RM-MLAG-PEER",
-                                "routeMapOutbound": "RM-MLAG-PEER",
-                            }
-                        ]
-                    },
->>>>>>> 900ebb72
-                },
-            },
-            {
-                "vrfs": {
-<<<<<<< HEAD
+                },
+            },
+            {
+                "vrfs": {
                     "MGMT": {},
-=======
-                    "MGMT": {
-                        "peerList": [
-                            {
-                                "peerAddress": "10.100.0.10",
-                                "routeMapInbound": "RM-MLAG-PEER",
-                                "routeMapOutbound": "RM-MLAG-PEER",
-                            }
-                        ]
-                    },
->>>>>>> 900ebb72
-                },
-            },
-        ],
-        "inputs": {
-            "bgp_peers": [
-<<<<<<< HEAD
+                },
+            },
+        ],
+        "inputs": {
+            "bgp_peers": [
                 {"peer_address": "10.100.0.8", "vrf": "default", "maximum_routes": 12000, "warning_limit": 10000},
                 {"peer_address": "10.100.0.9", "vrf": "MGMT", "maximum_routes": 10000, "warning_limit": 9000},
-=======
-                {"peer_address": "10.100.0.8", "vrf": "default", "inbound_route_map": "RM-MLAG-PEER-IN", "outbound_route_map": "RM-MLAG-PEER-OUT"},
-                {"peer_address": "10.100.0.10", "vrf": "MGMT", "inbound_route_map": "RM-MLAG-PEER-IN", "outbound_route_map": "RM-MLAG-PEER-OUT"},
->>>>>>> 900ebb72
-            ]
-        },
-        "expected": {
-            "result": "failure",
-            "messages": [
-<<<<<<< HEAD
+            ]
+        },
+        "expected": {
+            "result": "failure",
+            "messages": [
                 "The following BGP peer(s) are not configured or maximum routes and maximum routes warning limit is not correct:\n"
                 "{'10.100.0.8': {'default': 'Not configured'}, '10.100.0.9': {'MGMT': 'Not configured'}}"
             ],
@@ -4631,17 +4777,6 @@
     {
         "name": "failure-incorrect-max-routes",
         "test": VerifyBGPPeerRouteLimit,
-=======
-                "The following BGP peers are not configured or has an incorrect or missing route map in either the inbound or outbound direction:\n"
-                "{'10.100.0.8': {'default': {'Inbound route-map': 'RM-MLAG-PEER', 'Outbound route-map': 'RM-MLAG-PEER'}}, "
-                "'10.100.0.10': {'MGMT': {'Inbound route-map': 'RM-MLAG-PEER', 'Outbound route-map': 'RM-MLAG-PEER'}}}"
-            ],
-        },
-    },
-    {
-        "name": "failure-incorrect-inbound-map",
-        "test": VerifyBgpRouteMaps,
->>>>>>> 900ebb72
         "eos_data": [
             {
                 "vrfs": {
@@ -4649,13 +4784,8 @@
                         "peerList": [
                             {
                                 "peerAddress": "10.100.0.8",
-<<<<<<< HEAD
                                 "maxTotalRoutes": 13000,
                                 "totalRoutesWarnLimit": 11000,
-=======
-                                "routeMapInbound": "RM-MLAG-PEER",
-                                "routeMapOutbound": "RM-MLAG-PEER",
->>>>>>> 900ebb72
                             }
                         ]
                     },
@@ -4666,36 +4796,24 @@
                     "MGMT": {
                         "peerList": [
                             {
-<<<<<<< HEAD
                                 "peerAddress": "10.100.0.9",
                                 "maxTotalRoutes": 11000,
                                 "totalRoutesWarnLimit": 10000,
-=======
-                                "peerAddress": "10.100.0.10",
-                                "routeMapInbound": "RM-MLAG-PEER",
-                                "routeMapOutbound": "RM-MLAG-PEER",
->>>>>>> 900ebb72
-                            }
-                        ]
-                    },
-                },
-            },
-        ],
-        "inputs": {
-            "bgp_peers": [
-<<<<<<< HEAD
+                            }
+                        ]
+                    },
+                },
+            },
+        ],
+        "inputs": {
+            "bgp_peers": [
                 {"peer_address": "10.100.0.8", "vrf": "default", "maximum_routes": 12000, "warning_limit": 10000},
                 {"peer_address": "10.100.0.9", "vrf": "MGMT", "maximum_routes": 10000, "warning_limit": 9000},
-=======
-                {"peer_address": "10.100.0.8", "vrf": "default", "inbound_route_map": "RM-MLAG-PEER-IN"},
-                {"peer_address": "10.100.0.10", "vrf": "MGMT", "inbound_route_map": "RM-MLAG-PEER-IN"},
->>>>>>> 900ebb72
-            ]
-        },
-        "expected": {
-            "result": "failure",
-            "messages": [
-<<<<<<< HEAD
+            ]
+        },
+        "expected": {
+            "result": "failure",
+            "messages": [
                 "The following BGP peer(s) are not configured or maximum routes and maximum routes warning limit is not correct:\n"
                 "{'10.100.0.8': {'default': {'Maximum total routes': 13000, 'Warning limit': 11000}}, "
                 "'10.100.0.9': {'MGMT': {'Maximum total routes': 11000, 'Warning limit': 10000}}}"
@@ -4705,16 +4823,6 @@
     {
         "name": "failure-routes-not-found",
         "test": VerifyBGPPeerRouteLimit,
-=======
-                "The following BGP peers are not configured or has an incorrect or missing route map in either the inbound or outbound direction:\n"
-                "{'10.100.0.8': {'default': {'Inbound route-map': 'RM-MLAG-PEER'}}, '10.100.0.10': {'MGMT': {'Inbound route-map': 'RM-MLAG-PEER'}}}"
-            ],
-        },
-    },
-    {
-        "name": "failure-route-maps-not-configured",
-        "test": VerifyBgpRouteMaps,
->>>>>>> 900ebb72
         "eos_data": [
             {
                 "vrfs": {
@@ -4722,10 +4830,7 @@
                         "peerList": [
                             {
                                 "peerAddress": "10.100.0.8",
-<<<<<<< HEAD
                                 "maxTotalRoutes": 12000,
-=======
->>>>>>> 900ebb72
                             }
                         ]
                     },
@@ -4736,69 +4841,25 @@
                     "MGMT": {
                         "peerList": [
                             {
-<<<<<<< HEAD
                                 "peerAddress": "10.100.0.9",
-=======
-                                "peerAddress": "10.100.0.10",
->>>>>>> 900ebb72
-                            }
-                        ]
-                    },
-                },
-            },
-        ],
-        "inputs": {
-            "bgp_peers": [
-<<<<<<< HEAD
+                            }
+                        ]
+                    },
+                },
+            },
+        ],
+        "inputs": {
+            "bgp_peers": [
                 {"peer_address": "10.100.0.8", "vrf": "default", "maximum_routes": 12000, "warning_limit": 10000},
                 {"peer_address": "10.100.0.9", "vrf": "MGMT", "maximum_routes": 10000, "warning_limit": 9000},
-=======
-                {"peer_address": "10.100.0.8", "vrf": "default", "inbound_route_map": "RM-MLAG-PEER-IN", "outbound_route_map": "RM-MLAG-PEER-OUT"},
-                {"peer_address": "10.100.0.10", "vrf": "MGMT", "inbound_route_map": "RM-MLAG-PEER-IN", "outbound_route_map": "RM-MLAG-PEER-OUT"},
-            ]
-        },
-        "expected": {
-            "result": "failure",
-            "messages": [
-                "The following BGP peers are not configured or has an incorrect or missing route map in either the inbound or outbound direction:\n"
-                "{'10.100.0.8': {'default': {'Inbound route-map': 'Not Configured', 'Outbound route-map': 'Not Configured'}}, "
-                "'10.100.0.10': {'MGMT': {'Inbound route-map': 'Not Configured', 'Outbound route-map': 'Not Configured'}}}"
-            ],
-        },
-    },
-    {
-        "name": "failure-peer-not-found",
-        "test": VerifyBgpRouteMaps,
-        "eos_data": [
-            {
-                "vrfs": {
-                    "default": {"peerList": []},
-                },
-            },
-            {
-                "vrfs": {
-                    "MGMT": {"peerList": []},
-                },
-            },
-        ],
-        "inputs": {
-            "bgp_peers": [
-                {"peer_address": "10.100.0.8", "vrf": "default", "inbound_route_map": "RM-MLAG-PEER-IN"},
-                {"peer_address": "10.100.0.10", "vrf": "MGMT", "inbound_route_map": "RM-MLAG-PEER-IN"},
->>>>>>> 900ebb72
-            ]
-        },
-        "expected": {
-            "result": "failure",
-            "messages": [
-<<<<<<< HEAD
+            ]
+        },
+        "expected": {
+            "result": "failure",
+            "messages": [
                 "The following BGP peer(s) are not configured or maximum routes and maximum routes warning limit is not correct:\n"
                 "{'10.100.0.8': {'default': {'Warning limit': 'Not Found'}}, "
                 "'10.100.0.9': {'MGMT': {'Maximum total routes': 'Not Found', 'Warning limit': 'Not Found'}}}"
-=======
-                "The following BGP peers are not configured or has an incorrect or missing route map in either the inbound or outbound direction:\n"
-                "{'10.100.0.8': {'default': 'Not configured'}, '10.100.0.10': {'MGMT': 'Not configured'}}"
->>>>>>> 900ebb72
             ],
         },
     },

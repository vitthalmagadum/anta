# Copyright (c) 2023-2025 Arista Networks, Inc.
# Use of this source code is governed by the Apache License 2.0
# that can be found in the LICENSE file.
"""Module related to the hardware or environment tests."""

# Mypy does not understand AntaTest.Input typing
# mypy: disable-error-code=attr-defined
from __future__ import annotations

from collections import defaultdict
from typing import TYPE_CHECKING, Any, ClassVar, Literal

from pydantic import Field

from anta.custom_types import PositiveInteger, PowerSupplyFanStatus, PowerSupplyStatus
from anta.decorators import skip_on_platforms
from anta.input_models.hardware import AdverseDropThresholds, HardwareInventory, PCIeThresholds
from anta.models import AntaCommand, AntaTest

if TYPE_CHECKING:
    from anta.models import AntaTemplate


class VerifyTransceiversManufacturers(AntaTest):
    """Verifies if all the transceivers come from approved manufacturers.

    Expected Results
    ----------------
    * Success: The test will pass if all transceivers are from approved manufacturers.
    * Failure: The test will fail if some transceivers are from unapproved manufacturers.

    Examples
    --------
    ```yaml
    anta.tests.hardware:
      - VerifyTransceiversManufacturers:
          manufacturers:
            - Not Present
            - Arista Networks
            - Arastra, Inc.
    ```
    """

    categories: ClassVar[list[str]] = ["hardware"]
    commands: ClassVar[list[AntaCommand | AntaTemplate]] = [AntaCommand(command="show inventory", revision=2)]

    class Input(AntaTest.Input):
        """Input model for the VerifyTransceiversManufacturers test."""

        manufacturers: list[str]
        """List of approved transceivers manufacturers."""

    @skip_on_platforms(["cEOSLab", "vEOS-lab", "cEOSCloudLab", "vEOS"])
    @AntaTest.anta_test
    def test(self) -> None:
        """Main test function for VerifyTransceiversManufacturers."""
        self.result.is_success()
        command_output = self.instance_commands[0].json_output
        for interface, value in command_output["xcvrSlots"].items():
            if not (mfg_name := value["mfgName"]):
                # Cover transceiver issues like 'xcvr-unsupported'
                self.result.is_failure(f"Interface: {interface} - Manufacturer name is not available - This may indicate an unsupported or faulty transceiver")
                continue

            if mfg_name not in self.inputs.manufacturers:
                self.result.is_failure(
                    f"Interface: {interface} - Transceiver is from unapproved manufacturers - Expected: {', '.join(self.inputs.manufacturers)} Actual: {mfg_name}"
                )


class VerifyTemperature(AntaTest):
    """Verifies if the device temperature is within acceptable limits.

    Expected Results
    ----------------
    * Success: The test will pass if the system temperature is `temperatureOk` and if checked, all sensor statuses and temperatures are within operational limits.
    * Failure: The test will fail if the system temperature is not `temperatureOk` or if any checked sensor reports a hardware fault or high temperature.

    Examples
    --------
    ```yaml
    anta.tests.hardware:
      - VerifyTemperature:
    ```
    """

    categories: ClassVar[list[str]] = ["hardware"]
    commands: ClassVar[list[AntaCommand | AntaTemplate]] = [AntaCommand(command="show system environment temperature", revision=1)]

    class Input(AntaTest.Input):
        """Input model for the VerifyTemperature test."""

        check_temp_sensors: bool = False
        """If True, also verifies the hardware status and temperature of individual sensors."""

    @skip_on_platforms(["cEOSLab", "vEOS-lab", "cEOSCloudLab", "vEOS"])
    @AntaTest.anta_test
    def test(self) -> None:
        """Main test function for VerifyTemperature."""
        self.result.is_success()
        command_output = self.instance_commands[0].json_output
        temperature_status = command_output.get("systemStatus", "")

        # Verify system temperature status
        if temperature_status != "temperatureOk":
            self.result.is_failure(f"Device temperature exceeds acceptable limits - Expected: temperatureOk Actual: {temperature_status}")

        # Check all sensors only if check_temp_sensors knob is set.
        if not self.inputs.check_temp_sensors:
            return

        temp_sensors = command_output["tempSensors"]
        for power_supply in command_output["powerSupplySlots"]:
            temp_sensors.extend(power_supply["tempSensors"])

        for sensor in temp_sensors:
            # Account for PhyAlaska chips that don't give current temp in 7020TR
            if "PhyAlaska" in (sensor_desc := sensor["description"]):
                self.logger.debug("Sensor: %s Description: %s has been ignored due to PhyAlaska in sensor description", sensor, sensor_desc)
                continue
            # Verify sensor hardware state
            if sensor["hwStatus"] != "ok":
                self.result.is_failure(f"Sensor: {sensor['name']} Description: {sensor_desc} - Invalid hardware status - Expected: ok Actual: {sensor['hwStatus']}")
            # Verify sensor current temperature
            if (act_temp := sensor["currentTemperature"]) + 5 >= (over_heat_threshold := sensor["overheatThreshold"]):
                self.result.is_failure(
                    f"Sensor: {sensor['name']} Description: {sensor_desc} - Temperature is getting high - Current: {act_temp} "
                    f"Overheat Threshold: {over_heat_threshold}"
                )


class VerifyTransceiversTemperature(AntaTest):
    """Verifies if all the transceivers are operating at an acceptable temperature.

    Expected Results
    ----------------
    * Success: The test will pass if all transceivers status are OK: 'ok'.
    * Failure: The test will fail if some transceivers are NOT OK.

    Examples
    --------
    ```yaml
    anta.tests.hardware:
      - VerifyTransceiversTemperature:
    ```
    """

    categories: ClassVar[list[str]] = ["hardware"]
    commands: ClassVar[list[AntaCommand | AntaTemplate]] = [AntaCommand(command="show system environment temperature transceiver", revision=1)]

    @skip_on_platforms(["cEOSLab", "vEOS-lab", "cEOSCloudLab", "vEOS"])
    @AntaTest.anta_test
    def test(self) -> None:
        """Main test function for VerifyTransceiversTemperature."""
        self.result.is_success()
        command_output = self.instance_commands[0].json_output
        sensors = command_output.get("tempSensors", "")

        for sensor in sensors:
            if sensor["hwStatus"] != "ok":
                self.result.is_failure(f"Sensor: {sensor['name']} - Invalid hardware state - Expected: ok Actual: {sensor['hwStatus']}")
            if sensor["alertCount"] != 0:
                self.result.is_failure(f"Sensor: {sensor['name']} - Incorrect alert counter - Expected: 0 Actual: {sensor['alertCount']}")


class VerifyEnvironmentSystemCooling(AntaTest):
    """Verifies the device's system cooling status.

    Expected Results
    ----------------
    * Success: The test will pass if the system cooling status is OK: 'coolingOk'.
    * Failure: The test will fail if the system cooling status is NOT OK.

    Examples
    --------
    ```yaml
    anta.tests.hardware:
      - VerifyEnvironmentSystemCooling:
    ```
    """

    categories: ClassVar[list[str]] = ["hardware"]
    commands: ClassVar[list[AntaCommand | AntaTemplate]] = [AntaCommand(command="show system environment cooling", revision=1)]

    @skip_on_platforms(["cEOSLab", "vEOS-lab", "cEOSCloudLab", "vEOS"])
    @AntaTest.anta_test
    def test(self) -> None:
        """Main test function for VerifyEnvironmentSystemCooling."""
        command_output = self.instance_commands[0].json_output
        sys_status = command_output.get("systemStatus", "")
        self.result.is_success()
        if sys_status != "coolingOk":
            self.result.is_failure(f"Device system cooling status invalid - Expected: coolingOk Actual: {sys_status}")


class VerifyEnvironmentCooling(AntaTest):
    """Verifies the status of power supply fans and all fan trays.

    Expected Results
    ----------------
    * Success: The test will pass if all fans have a status within the accepted states and if a speed limit is provided,
     their speed is within that limit.
    * Failure: The test will fail if any fan status is not in the accepted states or if any fan configured speed exceeds
     the speed limit, if provided.

    Examples
    --------
    ```yaml
    anta.tests.hardware:
      - VerifyEnvironmentCooling:
          states:
            - ok
    ```
    """

    categories: ClassVar[list[str]] = ["hardware"]
    commands: ClassVar[list[AntaCommand | AntaTemplate]] = [AntaCommand(command="show system environment cooling", revision=1)]

    class Input(AntaTest.Input):
        """Input model for the VerifyEnvironmentCooling test."""

        states: list[PowerSupplyFanStatus]
        """List of accepted states of fan status."""
        configured_fan_speed_limit: PositiveInteger | None = None
        """The upper limit for the configured fan speed."""

    @skip_on_platforms(["cEOSLab", "vEOS-lab", "cEOSCloudLab", "vEOS"])
    @AntaTest.anta_test
    def test(self) -> None:
        """Main test function for VerifyEnvironmentCooling."""
        command_output = self.instance_commands[0].json_output
        self.result.is_success()
        # First go through power supplies fans
        for power_supply in command_output.get("powerSupplySlots", []):
            for fan in power_supply.get("fans", []):
                # Verify the fan status
                if (state := fan["status"]) not in self.inputs.states:
                    self.result.is_failure(
                        f"Power Slot: {power_supply['label']} Fan: {fan['label']} - Invalid state - Expected: {', '.join(self.inputs.states)} Actual: {state}"
                    )
                # Verify the configured fan speed
                elif self.inputs.configured_fan_speed_limit and fan["configuredSpeed"] > self.inputs.configured_fan_speed_limit:
                    self.result.is_failure(
                        f"Power Slot: {power_supply['label']} Fan: {fan['label']} - High fan speed - Expected: <= {self.inputs.configured_fan_speed_limit} "
                        f"Actual: {fan['configuredSpeed']}"
                    )
        # Then go through fan trays
        for fan_tray in command_output.get("fanTraySlots", []):
            for fan in fan_tray.get("fans", []):
                # Verify the fan status
                if (state := fan["status"]) not in self.inputs.states:
                    self.result.is_failure(
                        f"Fan Tray: {fan_tray['label']} Fan: {fan['label']} - Invalid state - Expected: {', '.join(self.inputs.states)} Actual: {state}"
                    )
                # Verify the configured fan speed
                elif self.inputs.configured_fan_speed_limit and fan["configuredSpeed"] > self.inputs.configured_fan_speed_limit:
                    self.result.is_failure(
                        f"Fan Tray: {fan_tray['label']} Fan: {fan['label']} - High fan speed - Expected: <= {self.inputs.configured_fan_speed_limit} "
                        f"Actual: {fan['configuredSpeed']}"
                    )


class VerifyEnvironmentPower(AntaTest):
    """Verifies the power supplies state and input voltage.

    Expected Results
    ----------------
    * Success: The test will pass if all power supplies are in an accepted state and their input voltage is greater than or equal to `min_input_voltage`
    (if provided).
    * Failure: The test will fail if any power supply is in an unaccepted state or its input voltage is less than `min_input_voltage` (if provided).

    Examples
    --------
    ```yaml
    anta.tests.hardware:
      - VerifyEnvironmentPower:
          states:
            - ok
    ```
    """

    categories: ClassVar[list[str]] = ["hardware"]
    commands: ClassVar[list[AntaCommand | AntaTemplate]] = [AntaCommand(command="show system environment power", revision=1)]

    class Input(AntaTest.Input):
        """Input model for the VerifyEnvironmentPower test."""

        states: list[PowerSupplyStatus]
        """List of accepted states for power supplies."""
        min_input_voltage: PositiveInteger | None = None
        """Optional minimum input voltage (Volts) to verify."""

    @skip_on_platforms(["cEOSLab", "vEOS-lab", "cEOSCloudLab", "vEOS"])
    @AntaTest.anta_test
    def test(self) -> None:
        """Main test function for VerifyEnvironmentPower."""
        self.result.is_success()
        command_output = self.instance_commands[0].json_output
        power_supplies = command_output.get("powerSupplies", "{}")
        for power_supply, value in dict(power_supplies).items():
            if (state := value["state"]) not in self.inputs.states:
                self.result.is_failure(f"Power Slot: {power_supply} - Invalid power supplies state - Expected: {', '.join(self.inputs.states)} Actual: {state}")

            # Verify if the power supply voltage is greater than the minimum input voltage
            if self.inputs.min_input_voltage and value["inputVoltage"] < self.inputs.min_input_voltage:
                self.result.is_failure(
                    f"Power Supply: {power_supply} - Input voltage mismatch - Expected: >= {self.inputs.min_input_voltage} Actual: {value['inputVoltage']}"
                )


class VerifyAdverseDrops(AntaTest):
    """Verifies there are no adverse drops exceeding defined thresholds.

    Compatible with Arista 7280R, 7500R, 7800R and 7700R series platforms supporting hardware counters.

    !!! note
        The `ReassemblyErrors` counter on a FAP can increment as a direct symptom of `FCS errors` on one of its ingress
        interfaces. This test can be configured to not fail on `ReassemblyErrors` if this correlation is found, treating
        them as an expected side effect of the initial FCS errors.

    Expected Results
    ----------------
    * Success: The test will pass if all adverse drop counters are within their defined thresholds.
    * Failure: The test will fail if any adverse drop counter exceeds its threshold.

    Examples
    --------
    ```yaml
    anta.tests.hardware:
      - VerifyAdverseDrops:
          thresholds:  # Optional
            minute = 3
            ten_minute = 20
            hour = 100
            day = 500
            week = 1000
          always_fail_on_reassembly_errors: false
    ```
    """

    categories: ClassVar[list[str]] = ["hardware"]
    commands: ClassVar[list[AntaCommand | AntaTemplate]] = [
        AntaCommand(command="show hardware counter drop rates", revision=1),
        AntaCommand(command="show platform fap mapping", revision=5),
        AntaCommand(command="show interfaces counters errors", revision=1),
    ]

    class Input(AntaTest.Input):
        """Input model for the VerifyAdverseDrops test."""

        thresholds: AdverseDropThresholds = Field(default_factory=AdverseDropThresholds)
        """Adverse drop counter thresholds."""
        always_fail_on_reassembly_errors: bool = True
        """If False, the test will not fail on `ReassemblyErrors` if the same FAP reports FCS errors on one of its interfaces."""

    def _get_faps_with_errors(self, arad_mappings_output: list[dict[str, Any]], interfaces_with_errors: set[str]) -> dict[str, set[str]]:
        """Build a mapping of FAP names to a set of their interfaces that have reported FCS errors."""
        faps_with_errors = defaultdict(set)
        for fap in arad_mappings_output:
            for port_mapping in fap["portMappings"].values():
                interface_name = port_mapping["interface"]
                if interface_name.startswith("Ethernet") and interface_name in interfaces_with_errors:
                    faps_with_errors[fap["fapName"]].add(interface_name)
        return dict(faps_with_errors)

    def _get_interfaces_with_errors(self, interface_error_counters_output: dict[str, dict[str, int]]) -> set[str]:
        """Parse interface counters to find all interfaces with non-zero FCS errors."""
        return {intf_name for intf_name, counters in interface_error_counters_output.items() if counters["fcsErrors"] > 0}

    def _verify_drop_event_thresholds(self, fap_name: str, drop_event: dict[str, Any]) -> None:
        """Check the drop event against each threshold defined in the input."""
        # Iterate over the fields of the Pydantic Input model
        for field_name, field_info in AdverseDropThresholds.model_fields.items():
            # Get the eAPI key from the Field alias (e.g., "dropInLastMinute")
            eapi_key = field_info.alias

            if eapi_key not in drop_event:
                continue

            actual_value = drop_event[eapi_key]
            threshold_value = getattr(self.inputs.thresholds, field_name)

            if actual_value > threshold_value:
                counter_name = drop_event["counterName"]
                failure_msg_prefix = f"FAP: {fap_name} Counter: {counter_name}"

                # Get the human-readable period from the Field description
                human_readable_period = field_info.description
                self.result.is_failure(
                    f"{failure_msg_prefix} - {human_readable_period} rate above threshold - Expected: <= {threshold_value} Actual: {actual_value}"
                )

    @skip_on_platforms(["cEOSLab", "vEOS-lab", "cEOSCloudLab", "vEOS"])
    @AntaTest.anta_test
    def test(self) -> None:
        """Main test function for VerifyAdverseDrops."""
        self.result.is_success()

        # Extract JSON output from the commands
        show_hardware_counter_drop_rates_output = self.instance_commands[0].json_output
        show_platform_fap_mapping_output = self.instance_commands[1].json_output
        show_interfaces_counters_errors_output = self.instance_commands[2].json_output

        # Pre-build mappings for efficient lookups later
        interfaces_with_errors = self._get_interfaces_with_errors(show_interfaces_counters_errors_output["interfaceErrorCounters"])
        faps_with_errors = self._get_faps_with_errors(show_platform_fap_mapping_output["aradMappings"], interfaces_with_errors)

        for fap_name, fap_data in show_hardware_counter_drop_rates_output["dropEvents"].items():
            for drop_event in fap_data["dropEvent"]:
                # Skip events that are not 'Adverse' or have a zero drop count, as they are not relevant
                if drop_event["counterType"] != "Adverse" or drop_event["dropCount"] == 0:
                    continue

                # Special handling for 'ReassemblyErrors': log a warning message instead of failing under specific conditions
                if drop_event["counterName"] == "ReassemblyErrors" and not self.inputs.always_fail_on_reassembly_errors and fap_name in faps_with_errors:
                    fap_interfaces_with_errors = ", ".join(sorted(faps_with_errors[fap_name]))
                    self.logger.warning(
                        "%s on %s had reassembly errors but interfaces on the same FAP had FCS errors: %s", fap_name, self.device.name, fap_interfaces_with_errors
                    )
                    continue

                # Verify each threshold
                self._verify_drop_event_thresholds(fap_name, drop_event)


class VerifySupervisorRedundancy(AntaTest):
    """Verifies the redundancy protocol configured on the active supervisor.

    Expected Results
    ----------------
    * Success: The test will pass if the expected redundancy protocol is configured and operational, and if switchover is ready.
    * Failure: The test will fail if the expected redundancy protocol is not configured, not operational, or if switchover is not ready.
    * Skipped: The test will be skipped if the peer supervisor card is not inserted.

    Examples
    --------
    ```yaml
    anta.tests.hardware:
      - VerifySupervisorRedundancy:
    ```
    """

    categories: ClassVar[list[str]] = ["hardware"]
    commands: ClassVar[list[AntaCommand | AntaTemplate]] = [AntaCommand(command="show redundancy status", revision=1)]

    class Input(AntaTest.Input):
        """Input model for the VerifySupervisorRedundancy test."""

        redundancy_proto: Literal["sso", "rpr", "simplex"] = "sso"
        """Configured redundancy protocol."""

    @skip_on_platforms(["cEOSLab", "vEOS-lab", "cEOSCloudLab", "vEOS"])
    @AntaTest.anta_test
    def test(self) -> None:
        """Main test function for VerifySupervisorRedundancy."""
        self.result.is_success()
        command_output = self.instance_commands[0].json_output

        # Verify peer supervisor card insertion
        if command_output["peerState"] == "notInserted":
            self.result.is_skipped("Peer supervisor card not inserted")
            return

        # Verify that the expected redundancy protocol is configured
        if (act_proto := command_output["configuredProtocol"]) != self.inputs.redundancy_proto:
            self.result.is_failure(f"Configured redundancy protocol mismatch - Expected {self.inputs.redundancy_proto} Actual: {act_proto}")

        # Verify that the expected redundancy protocol configured and operational
        elif (act_proto := command_output["operationalProtocol"]) != self.inputs.redundancy_proto:
            self.result.is_failure(f"Operational redundancy protocol mismatch - Expected {self.inputs.redundancy_proto} Actual: {act_proto}")

        # Verify that the expected redundancy protocol configured, operational and switchover ready
        elif not command_output["switchoverReady"]:
            self.result.is_failure(f"Redundancy protocol switchover status mismatch - Expected: True Actual: {command_output['switchoverReady']}")


class VerifyPCIeErrors(AntaTest):
    """Verifies PCIe device error counters.

    Expected Results
    ----------------
    * Success: The test will pass if the correctable, non-fatal, and fatal error counts for all PCIe devices are below their defined thresholds.
    * Failure: The test will fail if any PCIe device has a correctable, non-fatal, or fatal error count above its defined threshold.

    Examples
    --------
    ```yaml
    anta.tests.hardware:
      - VerifyPCIeErrors:
          thresholds:  # Optional
            correctable_errors: 10000
            non_fatal_errors: 30
            fatal_errors: 30
    ```
    """

    categories: ClassVar[list[str]] = ["hardware"]
    commands: ClassVar[list[AntaCommand | AntaTemplate]] = [AntaCommand(command="show pci", revision=1)]

    class Input(AntaTest.Input):
        """Input model for the VerifyPCIeErrors test."""

        thresholds: PCIeThresholds = Field(default_factory=PCIeThresholds)

    @skip_on_platforms(["cEOSLab", "vEOS-lab", "cEOSCloudLab", "vEOS"])
    @AntaTest.anta_test
    def test(self) -> None:
        """Main test function for VerifyPCIeErrors."""
        self.result.is_success()
        command_output = self.instance_commands[0].json_output

        for pci_id, id_details in command_output["pciIds"].items():
            for field_name, field_info in PCIeThresholds.model_fields.items():
                actual_value = id_details[field_info.alias]
                threshold_value = getattr(self.inputs.thresholds, field_name)
                if actual_value > threshold_value:
                    self.result.is_failure(
                        f"PCI Name: {id_details['name']} PCI ID: {pci_id} - {field_info.description} above threshold - "
                        f"Expected: <= {threshold_value} Actual: {actual_value}"
                    )


class VerifyAbsenceOfLinecards(AntaTest):
    """Verifies that specific linecards are not present in the device inventory.

    This is useful for confirming that hardware has been successfully decommissioned.

    Expected Results
    ----------------
    * Success: The test will pass if all provided linecard serial numbers are found.
    * Failure: The test will fail if any of the provided linecard serial numbers are found.

    Examples
    --------
    ```yaml
    anta.tests.hardware:
      - VerifyAbsenceOfLinecards:
          serial_numbers:
            - VJM24220VJ1
            - VJM24230VJ2
    ```
    """

    categories: ClassVar[list[str]] = ["hardware"]
    commands: ClassVar[list[AntaCommand | AntaTemplate]] = [AntaCommand(command="show inventory", revision=2)]

    class Input(AntaTest.Input):
        """Input model for the VerifyAbsenceOfLinecards test."""

        serial_numbers: list[str]
        """A list of linecard serial numbers that should NOT be in the device."""

    @skip_on_platforms(["cEOSLab", "vEOS-lab", "cEOSCloudLab", "vEOS"])
    @AntaTest.anta_test
    def test(self) -> None:
        """Main test function for VerifyAbsenceOfLinecards."""
        self.result.is_success()
        inventory = self.instance_commands[0].json_output
        installed_serials = {details["serialNum"] for details in inventory["cardSlots"].values()}

        # Find which of the decommissioned cards are still present
        found_serials = set(self.inputs.serial_numbers).intersection(installed_serials)
        if found_serials:
            self.result.is_failure(f"Decommissioned linecards found in inventory: {', '.join(sorted(found_serials))}")


<<<<<<< HEAD
class VerifyInventory(AntaTest):
    """Verifies the physical hardware inventory of the device.

    If `requirements` is not provided, the test performs a "strict" check,
    verifying that all available slots for all components are filled.

    If `requirements` is provided, the test ONLY verifies the specified components. Unlisted components are ignored.

    Expected Results
    ----------------
    * Success: The test will pass if the device inventory meets the requirements.
    * Failure: The test will fail if any component does not meet the requirements.
=======
class VerifyChassisHealth(AntaTest):
    """Verifies the health of the hardware chassis components.

    Compatible with Arista 7280R, 7500R, 7800R and 7700R series platforms.

    Expected Results
    ----------------
    * Success:  The test will pass if all linecards and fabric cards are initialized and the number of fabric interrupts does not exceed the specified threshold.
    * Failure: The test will fail if any linecards or fabric card is not initialized, or if the count of fabric interrupts is over the threshold.
>>>>>>> c3b67ae1

    Examples
    --------
    ```yaml
    anta.tests.hardware:
<<<<<<< HEAD
      - VerifyInventory:
          # Verify at least 2 power supplies are installed
          # Strictly check that all fabric card slots are filled
          # Other components (fan trays, line cards, supervisors) are ignored
          requirements:
            power_supplies: 2
            fabric_cards: all
=======
      - VerifyChassisHealth:
>>>>>>> c3b67ae1
    ```
    """

    categories: ClassVar[list[str]] = ["hardware"]
<<<<<<< HEAD
    commands: ClassVar[list[AntaCommand | AntaTemplate]] = [AntaCommand(command="show inventory", revision=1)]

    class Input(AntaTest.Input):
        """Input model for the VerifyInventory test."""

        requirements: HardwareInventory = Field(default_factory=HardwareInventory)
        """Specifies the required hardware inventory. If not provided, all components are checked strictly."""
=======
    commands: ClassVar[list[AntaCommand | AntaTemplate]] = [AntaCommand(command="show platform sand health", revision=1)]

    class Input(AntaTest.Input):
        """Input model for the VerifyChassisHealth test."""

        max_fabric_interrupts: int = 0
        """The maximum number of allowed fabric interrupts."""
>>>>>>> c3b67ae1

    @skip_on_platforms(["cEOSLab", "vEOS-lab", "cEOSCloudLab", "vEOS"])
    @AntaTest.anta_test
    def test(self) -> None:
<<<<<<< HEAD
        """Main test function for VerifyInventory."""
        self.result.is_success()
        user_requirements = self.inputs.requirements.model_fields_set

        inventory_data = self.instance_commands[0].json_output
        parsed_inventory = self._parse_inventory(inventory_data)

        # If requirements is not provided, the test defaults to the "strict" mode where all available slots of all components must be installed
        if not user_requirements:
            for inventory in parsed_inventory.values():
                for slot in inventory["not_inserted"]:
                    self.result.is_failure(f"{slot} - Not inserted")
            return

        # Specific user requirements
        for user_requirement in self.inputs.requirements.model_fields:
            exp_required = getattr(self.inputs.requirements, user_requirement)

            # A "strict" check is performed, requiring ALL available slots for same component to be installed
            if exp_required == "all":
                for slot in parsed_inventory[user_requirement]["not_inserted"]:
                    self.result.is_failure(f"{slot} - Not inserted")

            # Check for this specific component is SKIPPED
            if exp_required is None:
                continue

            # Verifies that AT LEAST that many units are installed
            if isinstance(exp_required, int) and (installed_units := parsed_inventory[user_requirement]["installed"]) < exp_required:
                self.result.is_failure(
                    f"{user_requirement.replace('_', ' ').title()} - Required at least {exp_required} units, but only {installed_units} are installed"
                )

    def _parse_inventory(self, raw_data: dict[str, Any]) -> dict[str, dict[str, Any]]:
        """Parse raw component data into a structured inventory dictionary.

        Args:
            raw_data: The raw dictionary containing component information, output of `show inventory` command.

        Returns
        -------
            A dictionary mapping component names to their status. Each value is a
            nested dictionary containing the number of `installed` components and
            a list of `not_inserted` slot names.
        """
        inventory: dict[str, dict[str, Any]] = {
            "power_supplies": {"installed": 0, "not_inserted": []},
            "fan_trays": {"installed": 0, "not_inserted": []},
            "fabric_cards": {"installed": 0, "not_inserted": []},
            "supervisors": {"installed": 0, "not_inserted": []},
            "line_cards": {"installed": 0, "not_inserted": []},
        }

        # Handle Power Supplies
        for power_slot, details in raw_data["powerSupplySlots"].items():
            name = details.get("name", "")
            if "Not Inserted" in name:
                inventory["power_supplies"]["not_inserted"].append(f"Power supply slot: {power_slot}")
            else:
                inventory["power_supplies"]["installed"] += 1

        # Handle Fan Trays
        for fan_slot, details in raw_data["fanTraySlots"].items():
            name = details.get("name", "")
            if "Not Inserted" in name:
                inventory["fan_trays"]["not_inserted"].append(f"Fan tray slot: {fan_slot}")
            else:
                inventory["fan_trays"]["installed"] += 1

        # Handle all Card types
        component_map = {
            "Fabric": "fabric_cards",
            "Linecard": "line_cards",
            "Supervisor": "supervisors",
        }
        for slot_name, details in raw_data["cardSlots"].items():
            model_name = details.get("modelName", "")
            is_installed = "Not Inserted" not in model_name
            for keyword, inventory_key in component_map.items():
                if keyword in slot_name:
                    if is_installed:
                        inventory[inventory_key]["installed"] += 1
                    else:
                        inventory[inventory_key]["not_inserted"].append(f"{keyword} slot: {slot_name}")
                    break

        return inventory
=======
        """Main test function for VerifyChassisHealth."""
        self.result.is_success()
        command_output = self.instance_commands[0].json_output

        # Verify all line cards for initialization
        if linecards_not_initialized := command_output["linecardsNotInitialized"]:
            for card in linecards_not_initialized:
                self.result.is_failure(f"Linecard: {card} - Not initialized")

        # Verify all fabric cards for initialization
        if fabric_cards_not_initialized := command_output["fabricCardsNotInitialized"]:
            for card in fabric_cards_not_initialized:
                self.result.is_failure(f"Fabric card: {card} - Not initialized")

        # Verify fabric interrupts
        for fabric, fabric_details in command_output["fabricInterruptOccurrences"].items():
            if (interrupt_count := fabric_details["count"]) > self.inputs.max_fabric_interrupts:
                self.result.is_failure(
                    f"Fabric: {fabric} - Fabric interrupts above threshold - Expected: <= {self.inputs.max_fabric_interrupts} Actual: {interrupt_count}"
                )
>>>>>>> c3b67ae1
<|MERGE_RESOLUTION|>--- conflicted
+++ resolved
@@ -564,7 +564,58 @@
             self.result.is_failure(f"Decommissioned linecards found in inventory: {', '.join(sorted(found_serials))}")
 
 
-<<<<<<< HEAD
+class VerifyChassisHealth(AntaTest):
+    """Verifies the health of the hardware chassis components.
+
+    Compatible with Arista 7280R, 7500R, 7800R and 7700R series platforms.
+
+    Expected Results
+    ----------------
+    * Success:  The test will pass if all linecards and fabric cards are initialized and the number of fabric interrupts does not exceed the specified threshold.
+    * Failure: The test will fail if any linecards or fabric card is not initialized, or if the count of fabric interrupts is over the threshold.
+
+    Examples
+    --------
+    ```yaml
+    anta.tests.hardware:
+      - VerifyChassisHealth:
+    ```
+    """
+
+    categories: ClassVar[list[str]] = ["hardware"]
+    commands: ClassVar[list[AntaCommand | AntaTemplate]] = [AntaCommand(command="show platform sand health", revision=1)]
+
+    class Input(AntaTest.Input):
+        """Input model for the VerifyChassisHealth test."""
+
+        max_fabric_interrupts: int = 0
+        """The maximum number of allowed fabric interrupts."""
+
+    @skip_on_platforms(["cEOSLab", "vEOS-lab", "cEOSCloudLab", "vEOS"])
+    @AntaTest.anta_test
+    def test(self) -> None:
+        """Main test function for VerifyChassisHealth."""
+        self.result.is_success()
+        command_output = self.instance_commands[0].json_output
+
+        # Verify all line cards for initialization
+        if linecards_not_initialized := command_output["linecardsNotInitialized"]:
+            for card in linecards_not_initialized:
+                self.result.is_failure(f"Linecard: {card} - Not initialized")
+
+        # Verify all fabric cards for initialization
+        if fabric_cards_not_initialized := command_output["fabricCardsNotInitialized"]:
+            for card in fabric_cards_not_initialized:
+                self.result.is_failure(f"Fabric card: {card} - Not initialized")
+
+        # Verify fabric interrupts
+        for fabric, fabric_details in command_output["fabricInterruptOccurrences"].items():
+            if (interrupt_count := fabric_details["count"]) > self.inputs.max_fabric_interrupts:
+                self.result.is_failure(
+                    f"Fabric: {fabric} - Fabric interrupts above threshold - Expected: <= {self.inputs.max_fabric_interrupts} Actual: {interrupt_count}"
+                )
+
+
 class VerifyInventory(AntaTest):
     """Verifies the physical hardware inventory of the device.
 
@@ -577,23 +628,11 @@
     ----------------
     * Success: The test will pass if the device inventory meets the requirements.
     * Failure: The test will fail if any component does not meet the requirements.
-=======
-class VerifyChassisHealth(AntaTest):
-    """Verifies the health of the hardware chassis components.
-
-    Compatible with Arista 7280R, 7500R, 7800R and 7700R series platforms.
-
-    Expected Results
-    ----------------
-    * Success:  The test will pass if all linecards and fabric cards are initialized and the number of fabric interrupts does not exceed the specified threshold.
-    * Failure: The test will fail if any linecards or fabric card is not initialized, or if the count of fabric interrupts is over the threshold.
->>>>>>> c3b67ae1
-
-    Examples
-    --------
-    ```yaml
-    anta.tests.hardware:
-<<<<<<< HEAD
+
+    Examples
+    --------
+    ```yaml
+    anta.tests.hardware:
       - VerifyInventory:
           # Verify at least 2 power supplies are installed
           # Strictly check that all fabric card slots are filled
@@ -601,14 +640,10 @@
           requirements:
             power_supplies: 2
             fabric_cards: all
-=======
-      - VerifyChassisHealth:
->>>>>>> c3b67ae1
-    ```
-    """
-
-    categories: ClassVar[list[str]] = ["hardware"]
-<<<<<<< HEAD
+    ```
+    """
+
+    categories: ClassVar[list[str]] = ["hardware"]
     commands: ClassVar[list[AntaCommand | AntaTemplate]] = [AntaCommand(command="show inventory", revision=1)]
 
     class Input(AntaTest.Input):
@@ -616,20 +651,10 @@
 
         requirements: HardwareInventory = Field(default_factory=HardwareInventory)
         """Specifies the required hardware inventory. If not provided, all components are checked strictly."""
-=======
-    commands: ClassVar[list[AntaCommand | AntaTemplate]] = [AntaCommand(command="show platform sand health", revision=1)]
-
-    class Input(AntaTest.Input):
-        """Input model for the VerifyChassisHealth test."""
-
-        max_fabric_interrupts: int = 0
-        """The maximum number of allowed fabric interrupts."""
->>>>>>> c3b67ae1
-
-    @skip_on_platforms(["cEOSLab", "vEOS-lab", "cEOSCloudLab", "vEOS"])
-    @AntaTest.anta_test
-    def test(self) -> None:
-<<<<<<< HEAD
+
+    @skip_on_platforms(["cEOSLab", "vEOS-lab", "cEOSCloudLab", "vEOS"])
+    @AntaTest.anta_test
+    def test(self) -> None:
         """Main test function for VerifyInventory."""
         self.result.is_success()
         user_requirements = self.inputs.requirements.model_fields_set
@@ -716,26 +741,4 @@
                         inventory[inventory_key]["not_inserted"].append(f"{keyword} slot: {slot_name}")
                     break
 
-        return inventory
-=======
-        """Main test function for VerifyChassisHealth."""
-        self.result.is_success()
-        command_output = self.instance_commands[0].json_output
-
-        # Verify all line cards for initialization
-        if linecards_not_initialized := command_output["linecardsNotInitialized"]:
-            for card in linecards_not_initialized:
-                self.result.is_failure(f"Linecard: {card} - Not initialized")
-
-        # Verify all fabric cards for initialization
-        if fabric_cards_not_initialized := command_output["fabricCardsNotInitialized"]:
-            for card in fabric_cards_not_initialized:
-                self.result.is_failure(f"Fabric card: {card} - Not initialized")
-
-        # Verify fabric interrupts
-        for fabric, fabric_details in command_output["fabricInterruptOccurrences"].items():
-            if (interrupt_count := fabric_details["count"]) > self.inputs.max_fabric_interrupts:
-                self.result.is_failure(
-                    f"Fabric: {fabric} - Fabric interrupts above threshold - Expected: <= {self.inputs.max_fabric_interrupts} Actual: {interrupt_count}"
-                )
->>>>>>> c3b67ae1
+        return inventory
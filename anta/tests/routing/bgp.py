# Copyright (c) 2023-2025 Arista Networks, Inc.
# Use of this source code is governed by the Apache License 2.0
# that can be found in the LICENSE file.
"""Module related to BGP tests."""

# pylint: disable=too-many-lines
# mypy: disable-error-code=attr-defined
from __future__ import annotations

from typing import Any, ClassVar, TypeVar

from pydantic import field_validator

from anta.input_models.routing.bgp import BgpAddressFamily, BgpAfi, BgpNeighbor, BgpPeer, BgpRoute, BgpVrf, VxlanEndpoint
from anta.models import AntaCommand, AntaTemplate, AntaTest
from anta.tools import format_data, get_item, get_value

# Using a TypeVar for the BgpPeer model since mypy thinks it's a ClassVar and not a valid type when used in field validators
T = TypeVar("T", bound=BgpPeer)

# TODO: Refactor to reduce the number of lines in this module later


def _check_bgp_neighbor_capability(capability_status: dict[str, bool]) -> bool:
    """Check if a BGP neighbor capability is advertised, received, and enabled.

    Parameters
    ----------
    capability_status
        A dictionary containing the capability status.

    Returns
    -------
    bool
        True if the capability is advertised, received, and enabled, False otherwise.

    Example
    -------
    >>> _check_bgp_neighbor_capability({"advertised": True, "received": True, "enabled": True})
    True
    """
    return all(capability_status.get(state, False) for state in ("advertised", "received", "enabled"))


class VerifyBGPPeerCount(AntaTest):
    """Verifies the count of BGP peers for given address families.

    This test performs the following checks for each specified address family:

      1. Confirms that the specified VRF is configured.
      2. Counts the number of peers that are:
        - If `check_peer_state` is set to True, Counts the number of BGP peers that are in the `Established` state and
        have successfully negotiated the specified AFI/SAFI
        - If `check_peer_state` is set to False, skips validation of the `Established` state and AFI/SAFI negotiation.

    Expected Results
    ----------------
    * Success: If the count of BGP peers matches the expected count with `check_peer_state` enabled/disabled.
    * Failure: If any of the following occur:
        - The specified VRF is not configured.
        - The BGP peer count does not match expected value with `check_peer_state` enabled/disabled."

    Examples
    --------
    ```yaml
    anta.tests.routing:
      bgp:
        - VerifyBGPPeerCount:
            address_families:
              - afi: "evpn"
                num_peers: 2
              - afi: "ipv4"
                safi: "unicast"
                vrf: "PROD"
                num_peers: 2
              - afi: "ipv4"
                safi: "unicast"
                vrf: "default"
                num_peers: 3
              - afi: "ipv4"
                safi: "multicast"
                vrf: "DEV"
                num_peers: 3
    ```
    """

    categories: ClassVar[list[str]] = ["bgp"]
    commands: ClassVar[list[AntaCommand | AntaTemplate]] = [AntaCommand(command="show bgp summary vrf all", revision=1)]

    class Input(AntaTest.Input):
        """Input model for the VerifyBGPPeerCount test."""

        address_families: list[BgpAddressFamily]
        """List of BGP address families."""
        BgpAfi: ClassVar[type[BgpAfi]] = BgpAfi

        @field_validator("address_families")
        @classmethod
        def validate_address_families(cls, address_families: list[BgpAddressFamily]) -> list[BgpAddressFamily]:
            """Validate that 'num_peers' field is provided in each address family."""
            for af in address_families:
                if af.num_peers is None:
                    msg = f"{af} 'num_peers' field missing in the input"
                    raise ValueError(msg)
            return address_families

    @AntaTest.anta_test
    def test(self) -> None:
        """Main test function for VerifyBGPPeerCount."""
        self.result.is_success()

        output = self.instance_commands[0].json_output

        for address_family in self.inputs.address_families:
            # Check if the VRF is configured
            if (vrf_output := get_value(output, f"vrfs.{address_family.vrf}")) is None:
                self.result.is_failure(f"{address_family} - VRF not configured")
                continue

            peers_data = vrf_output.get("peers", {}).values()
            if not address_family.check_peer_state:
                # Count the number of peers without considering the state and negotiated AFI/SAFI check if the count matches the expected count
                peer_count = sum(1 for peer_data in peers_data if address_family.eos_key in peer_data)
            else:
                # Count the number of established peers with negotiated AFI/SAFI
                peer_count = sum(
                    1
                    for peer_data in peers_data
                    if peer_data.get("peerState") == "Established" and get_value(peer_data, f"{address_family.eos_key}.afiSafiState") == "negotiated"
                )

            # Check if the count matches the expected count
            if address_family.num_peers != peer_count:
                self.result.is_failure(f"{address_family} - Peer count mismatch - Expected: {address_family.num_peers} Actual: {peer_count}")


class VerifyBGPPeersHealth(AntaTest):
    """Verifies the health of BGP peers for given address families.

    This test performs the following checks for each specified address family:

      1. Validates that the VRF is configured.
      2. Checks if there are any peers for the given AFI/SAFI.
      3. For each relevant peer:
        - Verifies that the BGP session is in the `Established` state.
        - Confirms that the AFI/SAFI state is `negotiated`.
        - Checks that both input and output TCP message queues are empty.
          Can be disabled by setting `check_tcp_queues` to `False`.
        - Ensures that the peer remains established for the specified minimum duration, given by minimum_established_time (in seconds), globally.

    Expected Results
    ----------------
    * Success: If all checks pass for all specified address families and their peers.
    * Failure: If any of the following occur:
        - The specified VRF is not configured.
        - No peers are found for a given AFI/SAFI.
        - Any BGP session is not in the `Established` state.
        - The AFI/SAFI state is not 'negotiated' for any peer.
        - Any TCP message queue (input or output) is not empty when `check_tcp_queues` is `True` (default).
        - Any BGP session is not established for specified minimum duration.

    Examples
    --------
    ```yaml
    anta.tests.routing:
      bgp:
        - VerifyBGPPeersHealth:
            minimum_established_time: 10000
            address_families:
              - afi: "evpn"
              - afi: "ipv4"
                safi: "unicast"
                vrf: "default"
              - afi: "ipv6"
                safi: "unicast"
                vrf: "DEV"
                check_tcp_queues: false
    ```
    """

    categories: ClassVar[list[str]] = ["bgp"]
    commands: ClassVar[list[AntaCommand | AntaTemplate]] = [AntaCommand(command="show bgp neighbors vrf all", revision=3)]

    class Input(AntaTest.Input):
        """Input model for the VerifyBGPPeersHealth test."""

        minimum_established_time: int | None = None
        """Minimum established time(seconds) for all the neighbors."""
        address_families: list[BgpAddressFamily]
        """List of BGP address families."""
        BgpAfi: ClassVar[type[BgpAfi]] = BgpAfi

    @AntaTest.anta_test
    def test(self) -> None:
        """Main test function for VerifyBGPPeersHealth."""
        self.result.is_success()

        output = self.instance_commands[0].json_output

        for address_family in self.inputs.address_families:
            # Check if the VRF is configured
            if (vrf_output := get_value(output, f"vrfs.{address_family.vrf}")) is None:
                self.result.is_failure(f"{address_family} - VRF not configured")
                continue

            # Check if any peers are found for this AFI/SAFI
            relevant_peers = [
                peer for peer in vrf_output.get("peerList", []) if get_value(peer, f"neighborCapabilities.multiprotocolCaps.{address_family.eos_key}") is not None
            ]

            if not relevant_peers:
                self.result.is_failure(f"{address_family} - No peers found")
                continue

            for peer in relevant_peers:
                # Check if the BGP session is established
                if peer["state"] != "Established":
                    self.result.is_failure(f"{address_family} Peer: {peer['peerAddress']} - Incorrect session state - Expected: Established Actual: {peer['state']}")
                    continue

                if self.inputs.minimum_established_time and (act_time := peer["establishedTime"]) < self.inputs.minimum_established_time:
                    msg = f"Session is not established for expected time - Expected: {self.inputs.minimum_established_time}s Actual: {act_time}s"
                    self.result.is_failure(f"{address_family} Peer: {peer['peerAddress']} - {msg}")

                # Check if the AFI/SAFI state is negotiated
                capability_status = get_value(peer, f"neighborCapabilities.multiprotocolCaps.{address_family.eos_key}")
                if not _check_bgp_neighbor_capability(capability_status):
                    self.result.is_failure(f"{address_family} Peer: {peer['peerAddress']} - AFI/SAFI state is not negotiated - {format_data(capability_status)}")

                # Check the TCP session message queues
                if address_family.check_tcp_queues:
                    inq = peer["peerTcpInfo"]["inputQueueLength"]
                    outq = peer["peerTcpInfo"]["outputQueueLength"]
                    if inq != 0 or outq != 0:
                        self.result.is_failure(f"{address_family} Peer: {peer['peerAddress']} - Session has non-empty message queues - InQ: {inq} OutQ: {outq}")


class VerifyBGPSpecificPeers(AntaTest):
    """Verifies the health of specific BGP peer(s) for given address families.

    This test performs the following checks for each specified address family and peer:

      1. Confirms that the specified VRF is configured.
      2. For each specified peer:
        - Verifies that the peer is found in the BGP configuration.
        - Checks that the BGP session is in the `Established` state.
        - Confirms that the AFI/SAFI state is `negotiated`.
        - Ensures that both input and output TCP message queues are empty.
          Can be disabled by setting `check_tcp_queues` to `False`.
        - Ensures that the peer remains established for the specified minimum duration, given by minimum_established_time (in seconds), globally.

    Expected Results
    ----------------
    * Success: If all checks pass for all specified peers in all address families.
    * Failure: If any of the following occur:
        - The specified VRF is not configured.
        - A specified peer is not found in the BGP configuration.
        - The BGP session for a peer is not in the `Established` state.
        - The AFI/SAFI state is not `negotiated` for a peer.
        - Any TCP message queue (input or output) is not empty for a peer when `check_tcp_queues` is `True` (default).
        - Any BGP session is not established for specified minimum duration.

    Examples
    --------
    ```yaml
    anta.tests.routing:
      bgp:
        - VerifyBGPSpecificPeers:
            minimum_established_time: 10000
            address_families:
              - afi: "evpn"
                peers:
                  - 10.1.0.1
                  - 10.1.0.2
              - afi: "ipv4"
                safi: "unicast"
                peers:
                  - 10.1.254.1
                  - 10.1.255.0
                  - 10.1.255.2
                  - 10.1.255.4
    ```
    """

    categories: ClassVar[list[str]] = ["bgp"]
    commands: ClassVar[list[AntaCommand | AntaTemplate]] = [AntaCommand(command="show bgp neighbors vrf all", revision=3)]

    class Input(AntaTest.Input):
        """Input model for the VerifyBGPSpecificPeers test."""

        minimum_established_time: int | None = None
        """Minimum established time(seconds) for all the neighbors."""
        address_families: list[BgpAddressFamily]
        """List of BGP address families."""
        BgpAfi: ClassVar[type[BgpAfi]] = BgpAfi

        @field_validator("address_families")
        @classmethod
        def validate_address_families(cls, address_families: list[BgpAddressFamily]) -> list[BgpAddressFamily]:
            """Validate that 'peers' field is provided in each address family."""
            for af in address_families:
                if af.peers is None:
                    msg = f"{af} 'peers' field missing in the input"
                    raise ValueError(msg)
            return address_families

    @AntaTest.anta_test
    def test(self) -> None:
        """Main test function for VerifyBGPSpecificPeers."""
        self.result.is_success()

        output = self.instance_commands[0].json_output

        for address_family in self.inputs.address_families:
            # Check if the VRF is configured
            if (vrf_output := get_value(output, f"vrfs.{address_family.vrf}")) is None:
                self.result.is_failure(f"{address_family} - VRF not configured")
                continue

            for peer in address_family.peers:
                peer_ip = str(peer)

                # Check if the peer is found
                if (peer_data := get_item(vrf_output["peerList"], "peerAddress", peer_ip)) is None:
                    self.result.is_failure(f"{address_family} Peer: {peer_ip} - Not configured")
                    continue

                # Check if the BGP session is established
                if peer_data["state"] != "Established":
                    self.result.is_failure(f"{address_family} Peer: {peer_ip} - Incorrect session state - Expected: Established Actual: {peer_data['state']}")
                    continue

                if self.inputs.minimum_established_time and (act_time := peer_data["establishedTime"]) < self.inputs.minimum_established_time:
                    msg = f"Session is not established for expected time - Expected: {self.inputs.minimum_established_time}s Actual: {act_time}s"
                    self.result.is_failure(f"{address_family} Peer: {peer_ip} - {msg}")

                # Check if the AFI/SAFI state is negotiated
                capability_status = get_value(peer_data, f"neighborCapabilities.multiprotocolCaps.{address_family.eos_key}")
                if not capability_status:
                    self.result.is_failure(f"{address_family} Peer: {peer_ip} - AFI/SAFI state is not negotiated")

                if capability_status and not _check_bgp_neighbor_capability(capability_status):
                    self.result.is_failure(f"{address_family} Peer: {peer_ip} - AFI/SAFI state is not negotiated - {format_data(capability_status)}")

                # Check the TCP session message queues
<<<<<<< HEAD
                inq = peer_data["peerTcpInfo"]["inputQueueLength"]
                outq = peer_data["peerTcpInfo"]["outputQueueLength"]
                if address_family.check_tcp_queues and (inq != 0 or outq != 0):
                    self.result.is_failure(f"{address_family} Peer: {peer_ip} - Session has non-empty message queues - InQ: {inq}, OutQ: {outq}")
=======
                if address_family.check_tcp_queues:
                    inq = peer_data["peerTcpInfo"]["inputQueueLength"]
                    outq = peer_data["peerTcpInfo"]["outputQueueLength"]
                    if inq != 0 or outq != 0:
                        self.result.is_failure(f"{address_family} Peer: {peer_ip} - Session has non-empty message queues - InQ: {inq} OutQ: {outq}")
>>>>>>> cfbebb49


class VerifyBGPPeerSession(AntaTest):
    """Verifies the session state of BGP IPv4 peer(s).

    This test performs the following checks for each specified peer:

      1. Verifies that the peer is found in its VRF in the BGP configuration.
      2. Checks that the BGP session is in the `Established` state.
      3. Ensures that both input and output TCP message queues are empty.
      Can be disabled by setting `check_tcp_queues` global flag to `False`.
      4. Ensures that the peer remains established for the specified minimum duration, given by minimum_established_time (in seconds), globally.

    Expected Results
    ----------------
    * Success: If all of the following conditions are met:
        - All specified peers are found in the BGP configuration.
        - All peers sessions state are `Established`.
        - All peers have empty TCP message queues if `check_tcp_queues` is `True` (default).
        - All peers are established for specified minimum duration.
    * Failure: If any of the following occur:
        - A specified peer is not found in the BGP configuration.
        - A peer's session state is not `Established`.
        - A peer has non-empty TCP message queues (input or output) when `check_tcp_queues` is `True`.
        - Any BGP session is not established for specified minimum duration.

    Examples
    --------
    ```yaml
    anta.tests.routing:
      bgp:
        - VerifyBGPPeerSession:
            minimum_established_time: 10000
            check_tcp_queues: false
            bgp_peers:
              - peer_address: 10.1.0.1
                vrf: default
              - peer_address: 10.1.0.2
                vrf: default
              - peer_address: 10.1.255.2
                vrf: DEV
              - peer_address: 10.1.255.4
                vrf: DEV
    ```
    """

    categories: ClassVar[list[str]] = ["bgp"]
    commands: ClassVar[list[AntaCommand | AntaTemplate]] = [AntaCommand(command="show bgp neighbors vrf all", revision=3)]

    class Input(AntaTest.Input):
        """Input model for the VerifyBGPPeerSession test."""

        minimum_established_time: int | None = None
        """Minimum established time(seconds) for all the neighbors."""
        check_tcp_queues: bool = True
        """Flag to check if the TCP session queues are empty for all BGP peers. Defaults to `True`."""
        bgp_peers: list[BgpPeer]
        """List of BGP IPv4 peers."""

    @AntaTest.anta_test
    def test(self) -> None:
        """Main test function for VerifyBGPPeerSession."""
        self.result.is_success()

        output = self.instance_commands[0].json_output

        for peer in self.inputs.bgp_peers:
            peer_ip = str(peer.peer_address)
            peer_list = get_value(output, f"vrfs.{peer.vrf}.peerList", default=[])

            # Check if the peer is found
            if (peer_data := get_item(peer_list, "peerAddress", peer_ip)) is None:
                self.result.is_failure(f"{peer} - Not found")
                continue

            # Check if the BGP session is established
            if peer_data["state"] != "Established":
                self.result.is_failure(f"{peer} - Incorrect session state - Expected: Established Actual: {peer_data['state']}")
                continue

            if self.inputs.minimum_established_time and (act_time := peer_data["establishedTime"]) < self.inputs.minimum_established_time:
                self.result.is_failure(
                    f"{peer} - Session is not established for expected time - Expected: {self.inputs.minimum_established_time}s Actual: {act_time}s"
                )

            # Check the TCP session message queues
            if self.inputs.check_tcp_queues:
                inq = peer_data["peerTcpInfo"]["inputQueueLength"]
                outq = peer_data["peerTcpInfo"]["outputQueueLength"]
                if inq != 0 or outq != 0:
                    self.result.is_failure(f"{peer} - Session has non-empty message queues - InQ: {inq} OutQ: {outq}")


class VerifyBGPExchangedRoutes(AntaTest):
    """Verifies the advertised and received routes of BGP IPv4 peer(s).

    This test performs the following checks for each specified peer:

      For each advertised and received route:
        - Confirms that the route exists in the BGP route table.
        - Verifies that the route is in an 'active' and 'valid' state.

    Expected Results
    ----------------
    * Success: If all of the following conditions are met:
        - All specified advertised/received routes are found in the BGP route table.
        - All routes are in both 'active' and 'valid' states.
    * Failure: If any of the following occur:
        - An advertised/received route is not found in the BGP route table.
        - Any route is not in an 'active' or 'valid' state.

    Examples
    --------
    ```yaml
    anta.tests.routing:
      bgp:
        - VerifyBGPExchangedRoutes:
            bgp_peers:
              - peer_address: 172.30.255.5
                vrf: default
                advertised_routes:
                  - 192.0.254.5/32
                received_routes:
                  - 192.0.255.4/32
              - peer_address: 172.30.255.1
                vrf: default
                advertised_routes:
                  - 192.0.255.1/32
                  - 192.0.254.5/32
    ```
    """

    categories: ClassVar[list[str]] = ["bgp"]
    commands: ClassVar[list[AntaCommand | AntaTemplate]] = [
        AntaTemplate(template="show bgp neighbors {peer} advertised-routes vrf {vrf}", revision=3),
        AntaTemplate(template="show bgp neighbors {peer} routes vrf {vrf}", revision=3),
    ]

    class Input(AntaTest.Input):
        """Input model for the VerifyBGPExchangedRoutes test."""

        bgp_peers: list[BgpPeer]
        """List of BGP IPv4 peers."""
        BgpNeighbor: ClassVar[type[BgpNeighbor]] = BgpNeighbor

        @field_validator("bgp_peers")
        @classmethod
        def validate_bgp_peers(cls, bgp_peers: list[BgpPeer]) -> list[BgpPeer]:
            """Validate that 'advertised_routes' or 'received_routes' field is provided in each BGP peer."""
            for peer in bgp_peers:
                if peer.advertised_routes is None and peer.received_routes is None:
                    msg = f"{peer} 'advertised_routes' or 'received_routes' field missing in the input"
                    raise ValueError(msg)
            return bgp_peers

    def render(self, template: AntaTemplate) -> list[AntaCommand]:
        """Render the template for each BGP peer in the input list."""
        return [template.render(peer=str(bgp_peer.peer_address), vrf=bgp_peer.vrf) for bgp_peer in self.inputs.bgp_peers]

    def _validate_bgp_route_paths(self, peer: str, route_type: str, route: str, entries: dict[str, Any]) -> str | None:
        """Validate the BGP route paths."""
        # Check if the route is found
        if route in entries:
            # Check if the route is active and valid
            route_paths = entries[route]["bgpRoutePaths"][0]["routeType"]
            is_active = route_paths["active"]
            is_valid = route_paths["valid"]
            if not is_active or not is_valid:
                return f"{peer} {route_type} route: {route} - Valid: {is_valid} Active: {is_active}"
            return None

        return f"{peer} {route_type} route: {route} - Not found"

    @AntaTest.anta_test
    def test(self) -> None:
        """Main test function for VerifyBGPExchangedRoutes."""
        self.result.is_success()

        num_peers = len(self.inputs.bgp_peers)

        # Process each peer and its corresponding command pair
        for peer_idx, peer in enumerate(self.inputs.bgp_peers):
            # For n peers, advertised routes are at indices 0 to n-1, and received routes are at indices n to 2n-1
            advertised_routes_cmd = self.instance_commands[peer_idx]
            received_routes_cmd = self.instance_commands[peer_idx + num_peers]

            # Get the BGP route entries of each command
            command_output = {
                "Advertised": get_value(advertised_routes_cmd.json_output, f"vrfs.{peer.vrf}.bgpRouteEntries", default={}),
                "Received": get_value(received_routes_cmd.json_output, f"vrfs.{peer.vrf}.bgpRouteEntries", default={}),
            }

            # Validate both advertised and received routes
            for route_type, routes in zip(["Advertised", "Received"], [peer.advertised_routes, peer.received_routes]):
                # Skipping the validation for routes if user input is None
                if not routes:
                    continue

                entries = command_output[route_type]
                for route in routes:
                    # Check if the route is found. If yes then checks the route is active and valid
                    failure_msg = self._validate_bgp_route_paths(str(peer), route_type, str(route), entries)
                    if failure_msg:
                        self.result.is_failure(failure_msg)


class VerifyBGPPeerMPCaps(AntaTest):
    """Verifies the multiprotocol capabilities of BGP IPv4 peer(s).

    This test performs the following checks for each specified peer:

      1. Verifies that the peer is found in its VRF in the BGP configuration.
      2. For each specified capability:
        - Validates that the capability is present in the peer configuration.
        - Confirms that the capability is advertised, received, and enabled.
      3. When strict mode is enabled (`strict: true`):
        - Verifies that only the specified capabilities are configured.
        - Ensures an exact match between configured and expected capabilities.

    Expected Results
    ----------------
    * Success: If all of the following conditions are met:
        - All specified peers are found in the BGP configuration.
        - All specified capabilities are present and properly negotiated.
        - In strict mode, only the specified capabilities are configured.
    * Failure: If any of the following occur:
        - A specified peer is not found in the BGP configuration.
        - A specified capability is not found.
        - A capability is not properly negotiated (not advertised, received, or enabled).
        - In strict mode, additional or missing capabilities are detected.

    Examples
    --------
    ```yaml
    anta.tests.routing:
      bgp:
        - VerifyBGPPeerMPCaps:
            bgp_peers:
              - peer_address: 172.30.11.1
                vrf: default
                strict: False
                capabilities:
                  - ipv4 labeled-Unicast
                  - ipv4MplsVpn
    ```
    """

    categories: ClassVar[list[str]] = ["bgp"]
    commands: ClassVar[list[AntaCommand | AntaTemplate]] = [AntaCommand(command="show bgp neighbors vrf all", revision=3)]

    class Input(AntaTest.Input):
        """Input model for the VerifyBGPPeerMPCaps test."""

        bgp_peers: list[BgpPeer]
        """List of BGP IPv4 peers."""
        BgpPeer: ClassVar[type[BgpPeer]] = BgpPeer

        @field_validator("bgp_peers")
        @classmethod
        def validate_bgp_peers(cls, bgp_peers: list[T]) -> list[T]:
            """Validate that 'capabilities' field is provided in each BGP peer."""
            for peer in bgp_peers:
                if peer.capabilities is None:
                    msg = f"{peer} 'capabilities' field missing in the input"
                    raise ValueError(msg)
            return bgp_peers

    @AntaTest.anta_test
    def test(self) -> None:
        """Main test function for VerifyBGPPeerMPCaps."""
        self.result.is_success()

        output = self.instance_commands[0].json_output

        for peer in self.inputs.bgp_peers:
            peer_ip = str(peer.peer_address)
            peer_list = get_value(output, f"vrfs.{peer.vrf}.peerList", default=[])

            # Check if the peer is found
            if (peer_data := get_item(peer_list, "peerAddress", peer_ip)) is None:
                self.result.is_failure(f"{peer} - Not found")
                continue

            # Fetching the multiprotocol capabilities
            act_mp_caps = get_value(peer_data, "neighborCapabilities.multiprotocolCaps")

            # If strict is True, check if only the specified capabilities are configured
            if peer.strict and sorted(peer.capabilities) != sorted(act_mp_caps):
                self.result.is_failure(f"{peer} - Mismatch - Expected: {', '.join(peer.capabilities)} Actual: {', '.join(act_mp_caps)}")
                continue

            # Check each capability
            for capability in peer.capabilities:
                # Check if the capability is found
                if (capability_status := get_value(act_mp_caps, capability)) is None:
                    self.result.is_failure(f"{peer} - {capability} not found")

                # Check if the capability is advertised, received, and enabled
                elif not _check_bgp_neighbor_capability(capability_status):
                    self.result.is_failure(f"{peer} - {capability} not negotiated - {format_data(capability_status)}")


class VerifyBGPPeerASNCap(AntaTest):
    """Verifies the four octet ASN capability of BGP IPv4 peer(s).

    This test performs the following checks for each specified peer:

      1. Verifies that the peer is found in its VRF in the BGP configuration.
      2. Validates that the capability is present in the peer configuration.
      3. Confirms that the capability is advertised, received, and enabled.

    Expected Results
    ----------------
    * Success: If all of the following conditions are met:
        - All specified peers are found in the BGP configuration.
        - The four octet ASN capability is present in each peer configuration.
        - The capability is properly negotiated (advertised, received, and enabled) for all peers.
    * Failure: If any of the following occur:
        - A specified peer is not found in the BGP configuration.
        - The four octet ASN capability is not present for a peer.
        - The capability is not properly negotiated (not advertised, received, or enabled) for any peer.

    Examples
    --------
    ```yaml
    anta.tests.routing:
      bgp:
        - VerifyBGPPeerASNCap:
            bgp_peers:
              - peer_address: 172.30.11.1
                vrf: default
    ```
    """

    categories: ClassVar[list[str]] = ["bgp"]
    commands: ClassVar[list[AntaCommand | AntaTemplate]] = [AntaCommand(command="show bgp neighbors vrf all", revision=3)]

    class Input(AntaTest.Input):
        """Input model for the VerifyBGPPeerASNCap test."""

        bgp_peers: list[BgpPeer]
        """List of BGP IPv4 peers."""
        BgpPeer: ClassVar[type[BgpPeer]] = BgpPeer

    @AntaTest.anta_test
    def test(self) -> None:
        """Main test function for VerifyBGPPeerASNCap."""
        self.result.is_success()

        output = self.instance_commands[0].json_output

        for peer in self.inputs.bgp_peers:
            peer_ip = str(peer.peer_address)
            peer_list = get_value(output, f"vrfs.{peer.vrf}.peerList", default=[])

            # Check if the peer is found
            if (peer_data := get_item(peer_list, "peerAddress", peer_ip)) is None:
                self.result.is_failure(f"{peer} - Not found")
                continue

            # Check if the 4-octet ASN capability is found
            if (capablity_status := get_value(peer_data, "neighborCapabilities.fourOctetAsnCap")) is None:
                self.result.is_failure(f"{peer} - 4-octet ASN capability not found")
                continue

            # Check if the 4-octet ASN capability is advertised, received, and enabled
            if not _check_bgp_neighbor_capability(capablity_status):
                self.result.is_failure(f"{peer} - 4-octet ASN capability not negotiated - {format_data(capablity_status)}")


class VerifyBGPPeerRouteRefreshCap(AntaTest):
    """Verifies the route refresh capabilities of IPv4 BGP peer(s) in a specified VRF.

    This test performs the following checks for each specified peer:

      1. Verifies that the peer is found in its VRF in the BGP configuration.
      2. Validates that the route refresh capability is present in the peer configuration.
      3. Confirms that the capability is advertised, received, and enabled.

    Expected Results
    ----------------
    * Success: If all of the following conditions are met:
        - All specified peers are found in the BGP configuration.
        - The route refresh capability is present in each peer configuration.
        - The capability is properly negotiated (advertised, received, and enabled) for all peers.
    * Failure: If any of the following occur:
        - A specified peer is not found in the BGP configuration.
        - The route refresh capability is not present for a peer.
        - The capability is not properly negotiated (not advertised, received, or enabled) for any peer.

    Examples
    --------
    ```yaml
    anta.tests.routing:
      bgp:
        - VerifyBGPPeerRouteRefreshCap:
            bgp_peers:
              - peer_address: 172.30.11.1
                vrf: default
    ```
    """

    categories: ClassVar[list[str]] = ["bgp"]
    commands: ClassVar[list[AntaCommand | AntaTemplate]] = [AntaCommand(command="show bgp neighbors vrf all", revision=3)]

    class Input(AntaTest.Input):
        """Input model for the VerifyBGPPeerRouteRefreshCap test."""

        bgp_peers: list[BgpPeer]
        """List of BGP IPv4 peers."""
        BgpPeer: ClassVar[type[BgpPeer]] = BgpPeer

    @AntaTest.anta_test
    def test(self) -> None:
        """Main test function for VerifyBGPPeerRouteRefreshCap."""
        self.result.is_success()

        output = self.instance_commands[0].json_output

        for peer in self.inputs.bgp_peers:
            peer_ip = str(peer.peer_address)
            peer_list = get_value(output, f"vrfs.{peer.vrf}.peerList", default=[])

            # Check if the peer is found
            if (peer_data := get_item(peer_list, "peerAddress", peer_ip)) is None:
                self.result.is_failure(f"{peer} - Not found")
                continue

            # Check if the route refresh capability is found
            if (capablity_status := get_value(peer_data, "neighborCapabilities.routeRefreshCap")) is None:
                self.result.is_failure(f"{peer} - Route refresh capability not found")
                continue

            # Check if the route refresh capability is advertised, received, and enabled
            if not _check_bgp_neighbor_capability(capablity_status):
                self.result.is_failure(f"{peer} - Route refresh capability not negotiated - {format_data(capablity_status)}")


class VerifyBGPPeerMD5Auth(AntaTest):
    """Verifies the MD5 authentication and state of IPv4 BGP peer(s) in a specified VRF.

    This test performs the following checks for each specified peer:

      1. Verifies that the peer is found in its VRF in the BGP configuration.
      2. Validates that the BGP session is in `Established` state.
      3. Confirms that MD5 authentication is enabled for the peer.

    Expected Results
    ----------------
    * Success: If all of the following conditions are met:
        - All specified peers are found in the BGP configuration.
        - All peers are in `Established` state.
        - MD5 authentication is enabled for all peers.
    * Failure: If any of the following occur:
        - A specified peer is not found in the BGP configuration.
        - A peer's session state is not `Established`.
        - MD5 authentication is not enabled for a peer.

    Examples
    --------
    ```yaml
    anta.tests.routing:
      bgp:
        - VerifyBGPPeerMD5Auth:
            bgp_peers:
              - peer_address: 172.30.11.1
                vrf: default
              - peer_address: 172.30.11.5
                vrf: default
    ```
    """

    categories: ClassVar[list[str]] = ["bgp"]
    commands: ClassVar[list[AntaCommand | AntaTemplate]] = [AntaCommand(command="show bgp neighbors vrf all", revision=3)]

    class Input(AntaTest.Input):
        """Input model for the VerifyBGPPeerMD5Auth test."""

        bgp_peers: list[BgpPeer]
        """List of IPv4 BGP peers."""
        BgpPeer: ClassVar[type[BgpPeer]] = BgpPeer

    @AntaTest.anta_test
    def test(self) -> None:
        """Main test function for VerifyBGPPeerMD5Auth."""
        self.result.is_success()

        output = self.instance_commands[0].json_output

        for peer in self.inputs.bgp_peers:
            peer_ip = str(peer.peer_address)
            peer_list = get_value(output, f"vrfs.{peer.vrf}.peerList", default=[])

            # Check if the peer is found
            if (peer_data := get_item(peer_list, "peerAddress", peer_ip)) is None:
                self.result.is_failure(f"{peer} - Not found")
                continue

            # Check BGP peer state and MD5 authentication
            state = peer_data.get("state")
            md5_auth_enabled = peer_data.get("md5AuthEnabled")
            if state != "Established":
                self.result.is_failure(f"{peer} - Incorrect session state - Expected: Established Actual: {state}")
            if not md5_auth_enabled:
                self.result.is_failure(f"{peer} - Session does not have MD5 authentication enabled")


class VerifyEVPNType2Route(AntaTest):
    """Verifies the EVPN Type-2 routes for a given IPv4 or MAC address and VNI.

    This test performs the following checks for each specified VXLAN endpoint:

      1. Verifies that the endpoint exists in the BGP EVPN table.
      2. Confirms that at least one EVPN Type-2 route with a valid and active path exists.

    Expected Results
    ----------------
    * Success: If all of the following conditions are met:
        - All specified VXLAN endpoints are found in the BGP EVPN table.
        - Each endpoint has at least one EVPN Type-2 route with a valid and active path.
    * Failure: If any of the following occur:
        - A VXLAN endpoint is not found in the BGP EVPN table.
        - No EVPN Type-2 route with a valid and active path exists for an endpoint.

    Examples
    --------
    ```yaml
    anta.tests.routing:
      bgp:
        - VerifyEVPNType2Route:
            vxlan_endpoints:
              - address: 192.168.20.102
                vni: 10020
              - address: aac1.ab5d.b41e
                vni: 10010
    ```
    """

    categories: ClassVar[list[str]] = ["bgp"]
    commands: ClassVar[list[AntaCommand | AntaTemplate]] = [AntaTemplate(template="show bgp evpn route-type mac-ip {address} vni {vni}", revision=2)]

    class Input(AntaTest.Input):
        """Input model for the VerifyEVPNType2Route test."""

        vxlan_endpoints: list[VxlanEndpoint]
        """List of VXLAN endpoints to verify."""
        VxlanEndpoint: ClassVar[type[VxlanEndpoint]] = VxlanEndpoint

    def render(self, template: AntaTemplate) -> list[AntaCommand]:
        """Render the template for each VXLAN endpoint in the input list."""
        return [template.render(address=str(endpoint.address), vni=endpoint.vni) for endpoint in self.inputs.vxlan_endpoints]

    @AntaTest.anta_test
    def test(self) -> None:
        """Main test function for VerifyEVPNType2Route."""
        self.result.is_success()

        for command, endpoint in zip(self.instance_commands, self.inputs.vxlan_endpoints):
            # Verify that the VXLAN endpoint is in the BGP EVPN table
            evpn_routes = command.json_output["evpnRoutes"]
            if not evpn_routes:
                self.result.is_failure(f"{endpoint} - No EVPN Type-2 route")
                continue

            # Verify that at least one EVPN Type-2 route has at least one active and valid path across all learned routes from all RDs combined
            has_active_path = False
            for route_data in evpn_routes.values():
                for path in route_data.get("evpnRoutePaths", []):
                    route_type = path.get("routeType", {})
                    if route_type.get("active") and route_type.get("valid"):
                        has_active_path = True
                        break
            if not has_active_path:
                self.result.is_failure(f"{endpoint} - No valid and active path")


class VerifyBGPAdvCommunities(AntaTest):
    """Verifies that advertised communities are standard, extended and large for BGP IPv4 peer(s).

    This test performs the following checks for each specified peer:

      1. Verifies that the peer is found in its VRF in the BGP configuration.
      2. Validates that all required community types are advertised:
        - Standard communities
        - Extended communities
        - Large communities

    Expected Results
    ----------------
    * Success: If all of the following conditions are met:
        - All specified peers are found in the BGP configuration.
        - Each peer advertises standard, extended and large communities.
    * Failure: If any of the following occur:
        - A specified peer is not found in the BGP configuration.
        - A peer does not advertise standard, extended or large communities.

    Examples
    --------
    ```yaml
    anta.tests.routing:
      bgp:
        - VerifyBGPAdvCommunities:
            bgp_peers:
              - peer_address: 172.30.11.17
                vrf: default
              - peer_address: 172.30.11.21
                vrf: default
    ```
    """

    categories: ClassVar[list[str]] = ["bgp"]
    commands: ClassVar[list[AntaCommand | AntaTemplate]] = [AntaCommand(command="show bgp neighbors vrf all", revision=3)]

    class Input(AntaTest.Input):
        """Input model for the VerifyBGPAdvCommunities test."""

        bgp_peers: list[BgpPeer]
        """List of BGP IPv4 peers."""
        BgpPeer: ClassVar[type[BgpPeer]] = BgpPeer

    @AntaTest.anta_test
    def test(self) -> None:
        """Main test function for VerifyBGPAdvCommunities."""
        self.result.is_success()

        output = self.instance_commands[0].json_output

        for peer in self.inputs.bgp_peers:
            peer_ip = str(peer.peer_address)
            peer_list = get_value(output, f"vrfs.{peer.vrf}.peerList", default=[])

            # Check if the peer is found
            if (peer_data := get_item(peer_list, "peerAddress", peer_ip)) is None:
                self.result.is_failure(f"{peer} - Not found")
                continue

            # Check BGP peer advertised communities
            if not all(get_value(peer_data, f"advertisedCommunities.{community}") is True for community in ["standard", "extended", "large"]):
                self.result.is_failure(f"{peer} - {format_data(peer_data['advertisedCommunities'])}")


class VerifyBGPTimers(AntaTest):
    """Verifies the timers of BGP IPv4 peer(s).

    This test performs the following checks for each specified peer:

      1. Verifies that the peer is found in its VRF in the BGP configuration.
      2. Confirms the BGP session hold time/keepalive timers match the expected value.

    Expected Results
    ----------------
    * Success: If all of the following conditions are met:
        - All specified peers are found in the BGP configuration.
        - The hold time/keepalive timers match the expected value for each peer.
    * Failure: If any of the following occur:
        - A specified peer is not found in the BGP configuration.
        - The hold time/keepalive timers do not match the expected value for a peer.

    Examples
    --------
    ```yaml
    anta.tests.routing:
      bgp:
        - VerifyBGPTimers:
            bgp_peers:
              - peer_address: 172.30.11.1
                vrf: default
                hold_time: 180
                keep_alive_time: 60
              - peer_address: 172.30.11.5
                vrf: default
                hold_time: 180
                keep_alive_time: 60
    ```
    """

    categories: ClassVar[list[str]] = ["bgp"]
    commands: ClassVar[list[AntaCommand | AntaTemplate]] = [AntaCommand(command="show bgp neighbors vrf all", revision=3)]

    class Input(AntaTest.Input):
        """Input model for the VerifyBGPTimers test."""

        bgp_peers: list[BgpPeer]
        """List of BGP IPv4 peers."""
        BgpPeer: ClassVar[type[BgpPeer]] = BgpPeer

        @field_validator("bgp_peers")
        @classmethod
        def validate_bgp_peers(cls, bgp_peers: list[T]) -> list[T]:
            """Validate that 'hold_time' or 'keep_alive_time'  field is provided in each BGP peer."""
            for peer in bgp_peers:
                if peer.hold_time is None or peer.keep_alive_time is None:
                    msg = f"{peer} 'hold_time' or 'keep_alive_time' field missing in the input"
                    raise ValueError(msg)
            return bgp_peers

    @AntaTest.anta_test
    def test(self) -> None:
        """Main test function for VerifyBGPTimers."""
        self.result.is_success()

        output = self.instance_commands[0].json_output

        for peer in self.inputs.bgp_peers:
            peer_ip = str(peer.peer_address)
            peer_list = get_value(output, f"vrfs.{peer.vrf}.peerList", default=[])

            # Check if the peer is found
            if (peer_data := get_item(peer_list, "peerAddress", peer_ip)) is None:
                self.result.is_failure(f"{peer} - Not found")
                continue

            # Check BGP peer timers
            if peer_data["holdTime"] != peer.hold_time:
                self.result.is_failure(f"{peer} - Hold time mismatch - Expected: {peer.hold_time} Actual: {peer_data['holdTime']}")
            if peer_data["keepaliveTime"] != peer.keep_alive_time:
                self.result.is_failure(f"{peer} - Keepalive time mismatch - Expected: {peer.keep_alive_time} Actual: {peer_data['keepaliveTime']}")


class VerifyBGPPeerDropStats(AntaTest):
    """Verifies BGP NLRI drop statistics for the provided BGP IPv4 peer(s).

    This test performs the following checks for each specified peer:

      1. Verifies that the peer is found in its VRF in the BGP configuration.
      2. Validates the BGP drop statistics:
        - If specific drop statistics are provided, checks only those counters.
        - If no specific drop statistics are provided, checks all available counters.
        - Confirms that all checked counters have a value of zero.

    Expected Results
    ----------------
    * Success: If all of the following conditions are met:
        - All specified peers are found in the BGP configuration.
        - All specified drop statistics counters (or all counters if none specified) are zero.
    * Failure: If any of the following occur:
        - A specified peer is not found in the BGP configuration.
        - Any checked drop statistics counter has a non-zero value.
        - A specified drop statistics counter does not exist.

    Examples
    --------
    ```yaml
    anta.tests.routing:
      bgp:
        - VerifyBGPPeerDropStats:
            bgp_peers:
              - peer_address: 172.30.11.1
                vrf: default
                drop_stats:
                  - inDropAsloop
                  - prefixEvpnDroppedUnsupportedRouteType
    ```
    """

    categories: ClassVar[list[str]] = ["bgp"]
    commands: ClassVar[list[AntaCommand | AntaTemplate]] = [AntaCommand(command="show bgp neighbors vrf all", revision=3)]

    class Input(AntaTest.Input):
        """Input model for the VerifyBGPPeerDropStats test."""

        bgp_peers: list[BgpPeer]
        """List of BGP IPv4 peers."""
        BgpPeer: ClassVar[type[BgpPeer]] = BgpPeer

    @AntaTest.anta_test
    def test(self) -> None:
        """Main test function for VerifyBGPPeerDropStats."""
        self.result.is_success()

        output = self.instance_commands[0].json_output

        for peer in self.inputs.bgp_peers:
            peer_ip = str(peer.peer_address)
            drop_stats_input = peer.drop_stats
            peer_list = get_value(output, f"vrfs.{peer.vrf}.peerList", default=[])

            # Check if the peer is found
            if (peer_data := get_item(peer_list, "peerAddress", peer_ip)) is None:
                self.result.is_failure(f"{peer} - Not found")
                continue

            # Verify BGP peers' drop stats
            drop_stats_output = peer_data["dropStats"]

            # In case drop stats not provided, It will check all drop statistics
            if not drop_stats_input:
                drop_stats_input = drop_stats_output

            # Verify BGP peer's drop stats
            for drop_stat in drop_stats_input:
                if (stat_value := drop_stats_output.get(drop_stat, 0)) != 0:
                    self.result.is_failure(f"{peer} - Non-zero NLRI drop statistics counter - {drop_stat}: {stat_value}")


class VerifyBGPPeerUpdateErrors(AntaTest):
    """Verifies BGP update error counters for the provided BGP IPv4 peer(s).

    This test performs the following checks for each specified peer:

      1. Verifies that the peer is found in its VRF in the BGP configuration.
      2. Validates the BGP update error counters:
        - If specific update error counters are provided, checks only those counters.
        - If no update error counters are provided, checks all available counters.
        - Confirms that all checked counters have a value of zero.

    Note: For "disabledAfiSafi" error counter field, checking that it's not "None" versus 0.

    Expected Results
    ----------------
    * Success: If all of the following conditions are met:
        - All specified peers are found in the BGP configuration.
        - All specified update error counters (or all counters if none specified) are zero.
    * Failure: If any of the following occur:
        - A specified peer is not found in the BGP configuration.
        - Any checked update error counters has a non-zero value.
        - A specified update error counters does not exist.

    Examples
    --------
    ```yaml
    anta.tests.routing:
      bgp:
        - VerifyBGPPeerUpdateErrors:
            bgp_peers:
              - peer_address: 172.30.11.1
                vrf: default
                update_errors:
                  - inUpdErrWithdraw
    ```
    """

    categories: ClassVar[list[str]] = ["bgp"]
    commands: ClassVar[list[AntaCommand | AntaTemplate]] = [AntaCommand(command="show bgp neighbors vrf all", revision=3)]

    class Input(AntaTest.Input):
        """Input model for the VerifyBGPPeerUpdateErrors test."""

        bgp_peers: list[BgpPeer]
        """List of BGP IPv4 peers."""
        BgpPeer: ClassVar[type[BgpPeer]] = BgpPeer

    @AntaTest.anta_test
    def test(self) -> None:
        """Main test function for VerifyBGPPeerUpdateErrors."""
        self.result.is_success()

        output = self.instance_commands[0].json_output

        for peer in self.inputs.bgp_peers:
            peer_ip = str(peer.peer_address)
            update_errors_input = peer.update_errors
            peer_list = get_value(output, f"vrfs.{peer.vrf}.peerList", default=[])

            # Check if the peer is found
            if (peer_data := get_item(peer_list, "peerAddress", peer_ip)) is None:
                self.result.is_failure(f"{peer} - Not found")
                continue

            # Getting the BGP peer's error counters output.
            error_counters_output = peer_data.get("peerInUpdateErrors", {})

            # In case update error counters not provided, It will check all the update error counters.
            if not update_errors_input:
                update_errors_input = error_counters_output

            # Verify BGP peer's update error counters
            for error_counter in update_errors_input:
                if (stat_value := error_counters_output.get(error_counter, "Not Found")) != 0 and stat_value != "None":
                    self.result.is_failure(f"{peer} - Non-zero update error counter - {error_counter}: {stat_value}")


class VerifyBgpRouteMaps(AntaTest):
    """Verifies BGP inbound and outbound route-maps of BGP IPv4 peer(s).

    This test performs the following checks for each specified peer:

      1. Verifies that the peer is found in its VRF in the BGP configuration.
      2. Validates the correct BGP route maps are applied in the correct direction (inbound or outbound).

    Expected Results
    ----------------
    * Success: If all of the following conditions are met:
        - All specified peers are found in the BGP configuration.
        - All specified peers has correct BGP route maps are applied in the correct direction (inbound or outbound).
    * Failure: If any of the following occur:
        - A specified peer is not found in the BGP configuration.
        - A incorrect or missing route map in either the inbound or outbound direction.

    Examples
    --------
    ```yaml
    anta.tests.routing:
      bgp:
        - VerifyBgpRouteMaps:
            bgp_peers:
              - peer_address: 172.30.11.1
                vrf: default
                inbound_route_map: RM-MLAG-PEER-IN
                outbound_route_map: RM-MLAG-PEER-OUT
    ```
    """

    categories: ClassVar[list[str]] = ["bgp"]
    commands: ClassVar[list[AntaCommand | AntaTemplate]] = [AntaCommand(command="show bgp neighbors vrf all", revision=3)]

    class Input(AntaTest.Input):
        """Input model for the VerifyBgpRouteMaps test."""

        bgp_peers: list[BgpPeer]
        """List of BGP IPv4 peers."""
        BgpPeer: ClassVar[type[BgpPeer]] = BgpPeer

        @field_validator("bgp_peers")
        @classmethod
        def validate_bgp_peers(cls, bgp_peers: list[T]) -> list[T]:
            """Validate that 'inbound_route_map' or 'outbound_route_map' field is provided in each BGP peer."""
            for peer in bgp_peers:
                if not (peer.inbound_route_map or peer.outbound_route_map):
                    msg = f"{peer} 'inbound_route_map' or 'outbound_route_map' field missing in the input"
                    raise ValueError(msg)
            return bgp_peers

    @AntaTest.anta_test
    def test(self) -> None:
        """Main test function for VerifyBgpRouteMaps."""
        self.result.is_success()

        output = self.instance_commands[0].json_output

        for peer in self.inputs.bgp_peers:
            peer_ip = str(peer.peer_address)
            inbound_route_map = peer.inbound_route_map
            outbound_route_map = peer.outbound_route_map
            peer_list = get_value(output, f"vrfs.{peer.vrf}.peerList", default=[])

            # Check if the peer is found
            if (peer_data := get_item(peer_list, "peerAddress", peer_ip)) is None:
                self.result.is_failure(f"{peer} - Not found")
                continue

            # Verify Inbound route-map
            if inbound_route_map and (inbound_map := peer_data.get("routeMapInbound", "Not Configured")) != inbound_route_map:
                self.result.is_failure(f"{peer} - Inbound route-map mismatch - Expected: {inbound_route_map} Actual: {inbound_map}")

            # Verify Outbound route-map
            if outbound_route_map and (outbound_map := peer_data.get("routeMapOutbound", "Not Configured")) != outbound_route_map:
                self.result.is_failure(f"{peer} - Outbound route-map mismatch - Expected: {outbound_route_map} Actual: {outbound_map}")


class VerifyBGPPeerRouteLimit(AntaTest):
    """Verifies maximum routes and warning limit for BGP IPv4 peer(s).

    This test performs the following checks for each specified peer:

      1. Verifies that the peer is found in its VRF in the BGP configuration.
      2. Confirms the maximum routes and maximum routes warning limit, if provided, match the expected value.

    Expected Results
    ----------------
    * Success: If all of the following conditions are met:
        - All specified peers are found in the BGP configuration.
        - The maximum routes/maximum routes warning limit match the expected value for a peer.
    * Failure: If any of the following occur:
        - A specified peer is not found in the BGP configuration.
        - The maximum routes/maximum routes warning limit do not match the expected value for a peer.

    Examples
    --------
    ```yaml
    anta.tests.routing:
      bgp:
        - VerifyBGPPeerRouteLimit:
            bgp_peers:
              - peer_address: 172.30.11.1
                vrf: default
                maximum_routes: 12000
                warning_limit: 10000
    ```
    """

    categories: ClassVar[list[str]] = ["bgp"]
    commands: ClassVar[list[AntaCommand | AntaTemplate]] = [AntaCommand(command="show bgp neighbors vrf all", revision=3)]

    class Input(AntaTest.Input):
        """Input model for the VerifyBGPPeerRouteLimit test."""

        bgp_peers: list[BgpPeer]
        """List of BGP IPv4 peers."""
        BgpPeer: ClassVar[type[BgpPeer]] = BgpPeer

        @field_validator("bgp_peers")
        @classmethod
        def validate_bgp_peers(cls, bgp_peers: list[T]) -> list[T]:
            """Validate that 'maximum_routes' field is provided in each BGP peer."""
            for peer in bgp_peers:
                if peer.maximum_routes is None:
                    msg = f"{peer} 'maximum_routes' field missing in the input"
                    raise ValueError(msg)
            return bgp_peers

    @AntaTest.anta_test
    def test(self) -> None:
        """Main test function for VerifyBGPPeerRouteLimit."""
        self.result.is_success()

        output = self.instance_commands[0].json_output

        for peer in self.inputs.bgp_peers:
            peer_ip = str(peer.peer_address)
            maximum_routes = peer.maximum_routes
            warning_limit = peer.warning_limit
            peer_list = get_value(output, f"vrfs.{peer.vrf}.peerList", default=[])

            # Check if the peer is found
            if (peer_data := get_item(peer_list, "peerAddress", peer_ip)) is None:
                self.result.is_failure(f"{peer} - Not found")
                continue

            # Verify maximum routes
            if (actual_maximum_routes := peer_data.get("maxTotalRoutes", "Not Found")) != maximum_routes:
                self.result.is_failure(f"{peer} - Maximum routes mismatch - Expected: {maximum_routes} Actual: {actual_maximum_routes}")

            # Verify warning limit if provided. By default, EOS does not have a warning limit and `totalRoutesWarnLimit` is not present in the output.
            if warning_limit is not None and (actual_warning_limit := peer_data.get("totalRoutesWarnLimit", 0)) != warning_limit:
                self.result.is_failure(f"{peer} - Maximum routes warning limit mismatch - Expected: {warning_limit} Actual: {actual_warning_limit}")


class VerifyBGPPeerGroup(AntaTest):
    """Verifies BGP peer group of BGP IPv4 peer(s).

    This test performs the following checks for each specified peer:

      1. Verifies that the peer is found in its VRF in the BGP configuration.
      2. Confirms the peer group is correctly assigned to the specified BGP peer.

    Expected Results
    ----------------
    * Success: If all of the following conditions are met:
        - All specified peers are found in the BGP configuration.
        - The peer group is correctly assigned to the specified BGP peer.
    * Failure: If any of the following occur:
        - A specified peer is not found in the BGP configuration.
        - The peer group is not correctly assigned to the specified BGP peer.

    Examples
    --------
    ```yaml
    anta.tests.routing:
      bgp:
        - VerifyBGPPeerGroup:
            bgp_peers:
              - peer_address: 172.30.11.1
                vrf: default
                peer_group: IPv4-UNDERLAY-PEERS
    ```
    """

    categories: ClassVar[list[str]] = ["bgp"]
    commands: ClassVar[list[AntaCommand | AntaTemplate]] = [AntaCommand(command="show bgp neighbors vrf all", revision=3)]

    class Input(AntaTest.Input):
        """Input model for the VerifyBGPPeerGroup test."""

        bgp_peers: list[BgpPeer]
        """List of BGP IPv4 peers."""

        @field_validator("bgp_peers")
        @classmethod
        def validate_bgp_peers(cls, bgp_peers: list[BgpPeer]) -> list[BgpPeer]:
            """Validate that 'peer_group' field is provided in each BGP peer."""
            for peer in bgp_peers:
                if peer.peer_group is None:
                    msg = f"{peer} 'peer_group' field missing in the input"
                    raise ValueError(msg)
            return bgp_peers

    @AntaTest.anta_test
    def test(self) -> None:
        """Main test function for VerifyBGPPeerGroup."""
        self.result.is_success()

        output = self.instance_commands[0].json_output

        for peer in self.inputs.bgp_peers:
            peer_ip = str(peer.peer_address)
            peer_list = get_value(output, f"vrfs.{peer.vrf}.peerList", default=[])

            # Check if the peer is found
            if (peer_data := get_item(peer_list, "peerAddress", peer_ip)) is None:
                self.result.is_failure(f"{peer} - Not found")
                continue

            if (actual_peer_group := peer_data.get("peerGroupName", "Not Found")) != peer.peer_group:
                self.result.is_failure(f"{peer} - Incorrect peer group configured - Expected: {peer.peer_group} Actual: {actual_peer_group}")


class VerifyBGPPeerSessionRibd(AntaTest):
    """Verifies the session state of BGP IPv4 peer(s).

    Compatible with EOS operating in `ribd` routing protocol model.

    This test performs the following checks for each specified peer:

      1. Verifies that the peer is found in its VRF in the BGP configuration.
      2. Checks that the BGP session is in the `Established` state.
      3. Ensures that both input and output TCP message queues are empty.
      Can be disabled by setting `check_tcp_queues` global flag to `False`.
      4. Ensures that the peer remains established for the specified minimum duration, given by minimum_established_time (in seconds), globally.

    Expected Results
    ----------------
    * Success: If all of the following conditions are met:
        - All specified peers are found in the BGP configuration.
        - All peers sessions state are `Established`.
        - All peers have empty TCP message queues if `check_tcp_queues` is `True` (default).
        - All peers are established for specified minimum duration.
    * Failure: If any of the following occur:
        - A specified peer is not found in the BGP configuration.
        - A peer's session state is not `Established`.
        - A peer has non-empty TCP message queues (input or output) when `check_tcp_queues` is `True`.
        - Any BGP session is not established for specified minimum duration.

    Examples
    --------
    ```yaml
    anta.tests.routing:
      bgp:
        - VerifyBGPPeerSessionRibd:
            minimum_established_time: 10000
            check_tcp_queues: false
            bgp_peers:
              - peer_address: 10.1.0.1
                vrf: default
              - peer_address: 10.1.0.2
                vrf: default
              - peer_address: 10.1.255.2
                vrf: DEV
              - peer_address: 10.1.255.4
                vrf: DEV
    ```
    """

    categories: ClassVar[list[str]] = ["bgp"]
    commands: ClassVar[list[AntaCommand | AntaTemplate]] = [AntaCommand(command="show ip bgp neighbors vrf all", revision=2)]

    class Input(AntaTest.Input):
        """Input model for the VerifyBGPPeerSessionRibd test."""

        minimum_established_time: int | None = None
        """Minimum established time(seconds) for all the neighbors."""
        check_tcp_queues: bool = True
        """Flag to check if the TCP session queues are empty for all BGP peers. Defaults to `True`."""
        bgp_peers: list[BgpPeer]
        """List of BGP IPv4 peers."""

    @AntaTest.anta_test
    def test(self) -> None:
        """Main test function for VerifyBGPPeerSessionRibd."""
        self.result.is_success()

        output = self.instance_commands[0].json_output

        for peer in self.inputs.bgp_peers:
            peer_address = str(peer.peer_address)
            peers = get_value(output, f"vrfs.{peer.vrf}.peerList", default=[])

            # Check if the peer is found
            if (peer_data := get_item(peers, "peerAddress", peer_address)) is None:
                self.result.is_failure(f"{peer} - Not found")
                continue

            # Check if the BGP session is established
            if peer_data["state"] != "Established":
                self.result.is_failure(f"{peer} - Incorrect session state - Expected: Established Actual: {peer_data['state']}")
                continue

            if self.inputs.minimum_established_time and (act_time := peer_data["establishedTime"]) < self.inputs.minimum_established_time:
                self.result.is_failure(
                    f"{peer} - Session is not established for expected time - Expected: {self.inputs.minimum_established_time}s Actual: {act_time}s"
                )

            # Check the TCP session message queues
            if self.inputs.check_tcp_queues:
                inq_stat = peer_data["peerTcpInfo"]["inputQueueLength"]
                outq_stat = peer_data["peerTcpInfo"]["outputQueueLength"]
                if inq_stat != 0 or outq_stat != 0:
                    self.result.is_failure(f"{peer} - Session has non-empty message queues - InQ: {inq_stat} OutQ: {outq_stat}")


class VerifyBGPPeersHealthRibd(AntaTest):
    """Verifies the health of all the BGP IPv4 peer(s).

    Compatible with EOS operating in `ribd` routing protocol model.

    This test performs the following checks for all BGP IPv4 peers:

      1. Verifies that the BGP session is in the `Established` state.
      2. Checks that both input and output TCP message queues are empty.
      Can be disabled by setting `check_tcp_queues` global flag to `False`.

    Expected Results
    ----------------
    * Success: If all checks pass for all BGP IPv4 peers.
    * Failure: If any of the following occur:
        - Any BGP session is not in the `Established` state.
        - Any TCP message queue (input or output) is not empty when `check_tcp_queues` is `True` (default).

    Examples
    --------
    ```yaml
    anta.tests.routing:
      bgp:
        - VerifyBGPPeersHealthRibd:
            check_tcp_queues: True
    ```
    """

    categories: ClassVar[list[str]] = ["bgp"]
    commands: ClassVar[list[AntaCommand | AntaTemplate]] = [AntaCommand(command="show ip bgp neighbors vrf all", revision=2)]

    class Input(AntaTest.Input):
        """Input model for the VerifyBGPPeersHealthRibd test."""

        check_tcp_queues: bool = True
        """Flag to check if the TCP session queues are empty for all BGP peers. Defaults to `True`."""

    @AntaTest.anta_test
    def test(self) -> None:
        """Main test function for VerifyBGPPeersHealthRibd."""
        self.result.is_success()

        output = self.instance_commands[0].json_output

        for vrf, vrf_data in output["vrfs"].items():
            peer_list = vrf_data.get("peerList", [])

            for peer in peer_list:
                # Check if the BGP session is established
                if peer["state"] != "Established":
                    self.result.is_failure(f"Peer: {peer['peerAddress']} VRF: {vrf} - Incorrect session state - Expected: Established Actual: {peer['state']}")
                    continue

                # Check the TCP session message queues
                inq = peer["peerTcpInfo"]["inputQueueLength"]
                outq = peer["peerTcpInfo"]["outputQueueLength"]
                if self.inputs.check_tcp_queues and (inq != 0 or outq != 0):
                    self.result.is_failure(f"Peer: {peer['peerAddress']} VRF: {vrf} - Session has non-empty message queues - InQ: {inq} OutQ: {outq}")


class VerifyBGPNlriAcceptance(AntaTest):
    """Verifies that all received NLRI are accepted for all AFI/SAFI configured for BGP IPv4 peer(s).

    This test performs the following checks for each specified peer:

      1. Verifies that the peer is found in its VRF in the BGP configuration.
      2. Verifies that all received NLRI were accepted by comparing `nlrisReceived` with `nlrisAccepted`.

    Expected Results
    ----------------
    * Success: If `nlrisReceived` equals `nlrisAccepted`, indicating all NLRI were accepted.
    * Failure: If any of the following occur:
        - The specified VRF is not configured.
        - `nlrisReceived` does not equal `nlrisAccepted`, indicating some NLRI were rejected or filtered.

    Examples
    --------
    ```yaml
    anta.tests.routing:
      bgp:
        - VerifyBGPNlriAcceptance:
            bgp_peers:
              - peer_address: 10.100.0.128
                vrf: default
                capabilities:
                  - ipv4Unicast
    ```
    """

    categories: ClassVar[list[str]] = ["bgp"]
    commands: ClassVar[list[AntaCommand | AntaTemplate]] = [AntaCommand(command="show bgp summary vrf all", revision=1)]

    class Input(AntaTest.Input):
        """Input model for the VerifyBGPNlriAcceptance test."""

        bgp_peers: list[BgpPeer]
        """List of BGP IPv4 peers."""

        @field_validator("bgp_peers")
        @classmethod
        def validate_bgp_peers(cls, bgp_peers: list[T]) -> list[T]:
            """Validate that 'capabilities' field is provided in each BGP peer."""
            for peer in bgp_peers:
                if peer.capabilities is None:
                    msg = f"{peer} 'capabilities' field missing in the input"
                    raise ValueError(msg)
            return bgp_peers

    @AntaTest.anta_test
    def test(self) -> None:
        """Main test function for VerifyBGPNlriAcceptance."""
        self.result.is_success()

        output = self.instance_commands[0].json_output

        for peer in self.inputs.bgp_peers:
            # Check if the peer is found
            if not (peer_data := get_value(output, f"vrfs..{peer.vrf}..peers..{peer.peer_address}", separator="..")):
                self.result.is_failure(f"{peer} - Not found")
                continue

            # Fetching the multiprotocol capabilities
            for capability in peer.capabilities:
                # Check if the capability is found
                if (capability_status := get_value(peer_data, capability)) is None:
                    self.result.is_failure(f"{peer} - {capability} not found")
                    continue

                if capability_status["afiSafiState"] != "negotiated":
                    self.result.is_failure(f"{peer} - {capability} not negotiated")

                if (received := capability_status.get("nlrisReceived")) != (accepted := capability_status.get("nlrisAccepted")):
                    self.result.is_failure(f"{peer} AFI/SAFI: {capability} - Some NLRI were filtered or rejected - Accepted: {accepted} Received: {received}")


class VerifyBGPRoutePaths(AntaTest):
    """Verifies BGP IPv4 route paths.

    This test performs the following checks for each specified BGP route entry:

      1. Verifies the specified BGP route exists in the routing table.
      2. For each expected paths:
          - Verifies a path with matching next-hop exists.
          - Verifies the path's origin attribute matches the expected value.

    Expected Results
    ----------------
    * Success: The test will pass if all specified routes exist with paths matching the expected next-hops and origin attributes.
    * Failure: The test will fail if:
        - A specified BGP route is not found.
        - A path with specified next-hop is not found.
        - A path's origin attribute doesn't match the expected value.

    Examples
    --------
    ```yaml
    anta.tests.routing:
      bgp:
        - VerifyBGPRoutePaths:
            route_entries:
                - prefix: 10.100.0.128/31
                  vrf: default
                  paths:
                    - nexthop: 10.100.0.10
                      origin: Igp
                    - nexthop: 10.100.4.5
                      origin: Incomplete
    ```
    """

    categories: ClassVar[list[str]] = ["bgp"]
    commands: ClassVar[list[AntaCommand | AntaTemplate]] = [AntaCommand(command="show ip bgp vrf all", revision=3)]

    class Input(AntaTest.Input):
        """Input model for the VerifyBGPRoutePaths test."""

        route_entries: list[BgpRoute]
        """List of BGP IPv4 route(s)."""

        @field_validator("route_entries")
        @classmethod
        def validate_route_entries(cls, route_entries: list[BgpRoute]) -> list[BgpRoute]:
            """Validate that 'paths' field is provided in each BGP route."""
            for route in route_entries:
                if route.paths is None:
                    msg = f"{route} 'paths' field missing in the input"
                    raise ValueError(msg)
            return route_entries

    @AntaTest.anta_test
    def test(self) -> None:
        """Main test function for VerifyBGPRoutePaths."""
        self.result.is_success()

        for route in self.inputs.route_entries:
            # Verify if the prefix exists in BGP table
            if not (bgp_routes := get_value(self.instance_commands[0].json_output, f"vrfs..{route.vrf}..bgpRouteEntries..{route.prefix}", separator="..")):
                self.result.is_failure(f"{route} - Prefix not found")
                continue

            # Iterating over each path.
            for path in route.paths:
                nexthop = str(path.nexthop)
                origin = path.origin
                if not (route_path := get_item(bgp_routes["bgpRoutePaths"], "nextHop", nexthop)):
                    self.result.is_failure(f"{route} {path} - Path not found")
                    continue

                if (actual_origin := get_value(route_path, "routeType.origin")) != origin:
                    self.result.is_failure(f"{route} {path} - Origin mismatch - Actual: {actual_origin}")


class VerifyBGPRouteECMP(AntaTest):
    """Verifies BGP IPv4 route ECMP paths.

    This test performs the following checks for each specified BGP route entry:

      1. Route exists in BGP table.
      2. First path is a valid and active ECMP head.
      3. Correct number of valid ECMP contributors follow the head path.
      4. Route is installed in RIB with same amount of next-hops.

    Expected Results
    ----------------
    * Success: The test will pass if all specified routes exist in both BGP and RIB tables with correct amount of ECMP paths.
    * Failure: The test will fail if:
        - A specified route is not found in BGP table.
        - A valid and active ECMP head is not found.
        - ECMP contributors count does not match the expected value.
        - Route is not installed in RIB table.
        - BGP and RIB nexthops count do not match.

    Examples
    --------
    ```yaml
    anta.tests.routing:
      bgp:
        - VerifyBGPRouteECMP:
            route_entries:
                - prefix: 10.100.0.128/31
                  vrf: default
                  ecmp_count: 2
    ```
    """

    categories: ClassVar[list[str]] = ["bgp"]
    commands: ClassVar[list[AntaCommand | AntaTemplate]] = [
        AntaCommand(command="show ip bgp vrf all", revision=3),
        AntaCommand(command="show ip route vrf all bgp", revision=4),
    ]

    class Input(AntaTest.Input):
        """Input model for the VerifyBGPRouteECMP test."""

        route_entries: list[BgpRoute]
        """List of BGP IPv4 route(s)."""

        @field_validator("route_entries")
        @classmethod
        def validate_route_entries(cls, route_entries: list[BgpRoute]) -> list[BgpRoute]:
            """Validate that 'ecmp_count' field is provided in each BGP route."""
            for route in route_entries:
                if route.ecmp_count is None:
                    msg = f"{route} 'ecmp_count' field missing in the input"
                    raise ValueError(msg)
            return route_entries

    @AntaTest.anta_test
    def test(self) -> None:
        """Main test function for VerifyBGPRouteECMP."""
        self.result.is_success()

        for route in self.inputs.route_entries:
            # Verify if the prefix exists in BGP table.
            if not (bgp_route_entry := get_value(self.instance_commands[0].json_output, f"vrfs..{route.vrf}..bgpRouteEntries..{route.prefix}", separator="..")):
                self.result.is_failure(f"{route} - Prefix not found in BGP table")
                continue

            route_paths = iter(bgp_route_entry["bgpRoutePaths"])
            head = next(route_paths, None)
            # Verify if the active ECMP head exists.
            if head is None or not all(head["routeType"][key] for key in ["valid", "active", "ecmpHead"]):
                self.result.is_failure(f"{route} - Valid and active ECMP head not found")
                continue

            bgp_nexthops = {head["nextHop"]}
            bgp_nexthops.update([path["nextHop"] for path in route_paths if all(path["routeType"][key] for key in ["valid", "ecmp", "ecmpContributor"])])

            # Verify ECMP count is correct.
            if len(bgp_nexthops) != route.ecmp_count:
                self.result.is_failure(f"{route} - ECMP count mismatch - Expected: {route.ecmp_count} Actual: {len(bgp_nexthops)}")
                continue

            # Verify if the prefix exists in routing table.
            if not (route_entry := get_value(self.instance_commands[1].json_output, f"vrfs..{route.vrf}..routes..{route.prefix}", separator="..")):
                self.result.is_failure(f"{route} - Prefix not found in routing table")
                continue

            # Verify BGP and RIB nexthops are same.
            if len(bgp_nexthops) != len(route_entry["vias"]):
                self.result.is_failure(f"{route} - Nexthops count mismatch - BGP: {len(bgp_nexthops)} RIB: {len(route_entry['vias'])}")


class VerifyBGPRedistribution(AntaTest):
    """Verifies BGP redistribution.

    This test performs the following checks for each specified VRF in the BGP instance:

      1. Ensures that the expected address-family is configured on the device.
      2. Confirms that the redistributed route protocol, include leaked and route map match the expected values.


    Expected Results
    ----------------
    * Success: If all of the following conditions are met:
        - The expected address-family is configured on the device.
        - The redistributed route protocol, include leaked and route map align with the expected values for the route.
    * Failure: If any of the following occur:
        - The expected address-family is not configured on device.
        - The redistributed route protocol, include leaked or route map does not match the expected values.

    Examples
    --------
    ```yaml
    anta.tests.routing:
      bgp:
        - VerifyBGPRedistribution:
            vrfs:
              - vrf: default
                address_families:
                  - afi_safi: ipv4Unicast
                    redistributed_routes:
                      - proto: Connected
                        include_leaked: True
                        route_map: RM-CONN-2-BGP
                      - proto: Static
                        include_leaked: True
                        route_map: RM-CONN-2-BGP
                  - afi_safi: IPv6 Unicast
                    redistributed_routes:
                      - proto: User # Converted to EOS SDK
                        route_map: RM-CONN-2-BGP
                      - proto: Static
                        include_leaked: True
                        route_map: RM-CONN-2-BGP
    ```
    """

    categories: ClassVar[list[str]] = ["bgp"]
    commands: ClassVar[list[AntaCommand | AntaTemplate]] = [AntaCommand(command="show bgp instance vrf all", revision=4)]

    class Input(AntaTest.Input):
        """Input model for the VerifyBGPRedistribution test."""

        vrfs: list[BgpVrf]
        """List of VRFs in the BGP instance."""

    def _validate_redistribute_route(self, vrf_data: str, addr_family: str, afi_safi_configs: list[dict[str, Any]], route_info: dict[str, Any]) -> list[Any]:
        """Validate the redstributed route details for a given address family."""
        failure_msg = []
        # If the redistributed route protocol does not match the expected value, test fails.
        if not (actual_route := get_item(afi_safi_configs.get("redistributedRoutes"), "proto", route_info.proto)):
            failure_msg.append(f"{vrf_data}, {addr_family}, Proto: {route_info.proto} - Not configured")
            return failure_msg

        # If includes leaked field applicable, and it does not matches the expected value, test fails.
        if (act_include_leaked := actual_route.get("includeLeaked", False)) != route_info.include_leaked:
            failure_msg.append(f"{vrf_data}, {addr_family}, {route_info} - Include leaked mismatch - Actual: {act_include_leaked}")

        # If route map is required and it is not matching the expected value, test fails.
        if all([route_info.route_map, (act_route_map := actual_route.get("routeMap", "Not Found")) != route_info.route_map]):
            failure_msg.append(f"{vrf_data}, {addr_family}, {route_info} - Route map mismatch - Actual: {act_route_map}")
        return failure_msg

    @AntaTest.anta_test
    def test(self) -> None:
        """Main test function for VerifyBGPRedistribution."""
        self.result.is_success()
        command_output = self.instance_commands[0].json_output

        for vrf_data in self.inputs.vrfs:
            # If the specified VRF details are not found, test fails.
            if not (instance_details := get_value(command_output, f"vrfs.{vrf_data.vrf}")):
                self.result.is_failure(f"{vrf_data} - Not configured")
                continue
            for address_family in vrf_data.address_families:
                # If the AFI-SAFI configuration details are not found, test fails.
                if not (afi_safi_configs := get_value(instance_details, f"afiSafiConfig.{address_family.afi_safi}")):
                    self.result.is_failure(f"{vrf_data}, {address_family} - Not redistributed")
                    continue

                for route_info in address_family.redistributed_routes:
                    failure_msg = self._validate_redistribute_route(str(vrf_data), str(address_family), afi_safi_configs, route_info)
                    for msg in failure_msg:
                        self.result.is_failure(msg)


class VerifyBGPPeerTtlMultiHops(AntaTest):
    """Verifies BGP TTL and max-ttl-hops count for BGP IPv4 peer(s).

    This test performs the following checks for each specified BGP peer:

      1. Verifies the specified BGP peer exists in the BGP configuration.
      2. Verifies the TTL and max-ttl-hops attribute matches the expected value.

    Expected Results
    ----------------
    * Success: The test will pass if all specified peers exist with TTL and max-ttl-hops attributes matching the expected values.
    * Failure: If any of the following occur:
        - A specified BGP peer is not found.
        - A TTL or max-ttl-hops attribute doesn't match the expected value for any peer.

    Examples
    --------
    ```yaml
    anta.tests.routing:
      bgp:
        - VerifyBGPPeerTtlMultiHops:
            bgp_peers:
                - peer_address: 172.30.11.1
                  vrf: default
                  ttl: 3
                  max_ttl_hops: 3
                - peer_address: 172.30.11.2
                  vrf: test
                  ttl: 30
                  max_ttl_hops: 30
    ```
    """

    categories: ClassVar[list[str]] = ["bgp"]
    commands: ClassVar[list[AntaCommand | AntaTemplate]] = [AntaCommand(command="show ip bgp neighbors vrf all", revision=2)]

    class Input(AntaTest.Input):
        """Input model for the VerifyBGPPeerTtlMultiHops test."""

        bgp_peers: list[BgpPeer]
        """List of IPv4 peer(s)."""

        @field_validator("bgp_peers")
        @classmethod
        def validate_bgp_peers(cls, bgp_peers: list[BgpPeer]) -> list[BgpPeer]:
            """Validate that 'ttl' and 'max_ttl_hops' field is provided in each BGP peer."""
            for peer in bgp_peers:
                if peer.ttl is None:
                    msg = f"{peer} 'ttl' field missing in the input"
                    raise ValueError(msg)
                if peer.max_ttl_hops is None:
                    msg = f"{peer} 'max_ttl_hops' field missing in the input"
                    raise ValueError(msg)

            return bgp_peers

    @AntaTest.anta_test
    def test(self) -> None:
        """Main test function for VerifyBGPPeerTtlMultiHops."""
        self.result.is_success()
        command_output = self.instance_commands[0].json_output

        for peer in self.inputs.bgp_peers:
            peer_ip = str(peer.peer_address)
            peer_list = get_value(command_output, f"vrfs.{peer.vrf}.peerList", default=[])

            # Check if the peer is found
            if (peer_details := get_item(peer_list, "peerAddress", peer_ip)) is None:
                self.result.is_failure(f"{peer} - Not found")
                continue

            # Verify if the TTL duration matches the expected value.
            if peer_details.get("ttl") != peer.ttl:
                self.result.is_failure(f"{peer} - TTL mismatch - Expected: {peer.ttl} Actual: {peer_details.get('ttl')}")

            # Verify if the max-ttl-hops time matches the expected value.
            if peer_details.get("maxTtlHops") != peer.max_ttl_hops:
                self.result.is_failure(f"{peer} - Max TTL Hops mismatch - Expected: {peer.max_ttl_hops} Actual: {peer_details.get('maxTtlHops')}")<|MERGE_RESOLUTION|>--- conflicted
+++ resolved
@@ -343,18 +343,10 @@
                     self.result.is_failure(f"{address_family} Peer: {peer_ip} - AFI/SAFI state is not negotiated - {format_data(capability_status)}")
 
                 # Check the TCP session message queues
-<<<<<<< HEAD
                 inq = peer_data["peerTcpInfo"]["inputQueueLength"]
                 outq = peer_data["peerTcpInfo"]["outputQueueLength"]
                 if address_family.check_tcp_queues and (inq != 0 or outq != 0):
-                    self.result.is_failure(f"{address_family} Peer: {peer_ip} - Session has non-empty message queues - InQ: {inq}, OutQ: {outq}")
-=======
-                if address_family.check_tcp_queues:
-                    inq = peer_data["peerTcpInfo"]["inputQueueLength"]
-                    outq = peer_data["peerTcpInfo"]["outputQueueLength"]
-                    if inq != 0 or outq != 0:
-                        self.result.is_failure(f"{address_family} Peer: {peer_ip} - Session has non-empty message queues - InQ: {inq} OutQ: {outq}")
->>>>>>> cfbebb49
+                    self.result.is_failure(f"{address_family} Peer: {peer_ip} - Session has non-empty message queues - InQ: {inq} OutQ: {outq}")
 
 
 class VerifyBGPPeerSession(AntaTest):

--- conflicted
+++ resolved
@@ -7,12 +7,8 @@
 # mypy: disable-error-code=attr-defined
 from __future__ import annotations
 
-<<<<<<< HEAD
 import re
 from typing import TYPE_CHECKING, Any, ClassVar, TypeVar
-=======
-from typing import ClassVar, TypeVar
->>>>>>> f8c54933
 
 from pydantic import Field, field_validator, model_validator
 from pydantic_extra_types.mac_address import MacAddress
@@ -35,6 +31,48 @@
         from typing import Self
     else:
         from typing_extensions import Self
+
+
+def _is_interface_ignored(interface: str, ignored_interfaces: list[str] | None = None) -> bool | None:
+    """Verify if an interface is present in the ignored interfaces list.
+
+    Parameters
+    ----------
+    interface
+        This is a string containing the interface name.
+    ignored_interfaces
+         A list containing the interfaces or interface types to ignore.
+
+    Returns
+    -------
+    bool
+        True if the interface is in the list of ignored interfaces, false otherwise.
+    Example
+    -------
+    ```python
+    >>> _is_interface_ignored(interface="Ethernet1", ignored_interfaces=["Ethernet", "Port-Channel1"])
+    True
+    >>> _is_interface_ignored(interface="Ethernet2", ignored_interfaces=["Ethernet1", "Port-Channel"])
+    False
+    >>> _is_interface_ignored(interface="Port-Channel1", ignored_interfaces=["Ethernet1", "Port-Channel"])
+    True
+     >>> _is_interface_ignored(interface="Ethernet1/1", ignored_interfaces: ["Ethernet1/1", "Port-Channel"])
+    True
+    >>> _is_interface_ignored(interface="Ethernet1/1", ignored_interfaces: ["Ethernet1", "Port-Channel"])
+    False
+    >>> _is_interface_ignored(interface="Ethernet1.100", ignored_interfaces: ["Ethernet1.100", "Port-Channel"])
+    True
+    ```
+    """
+    interface_prefix = re.findall(r"^[a-zA-Z-]+", interface, re.IGNORECASE)[0]
+    interface_exact_match = False
+    if ignored_interfaces:
+        for ignored_interface in ignored_interfaces:
+            if interface == ignored_interface:
+                interface_exact_match = True
+                break
+        return bool(any([interface_exact_match, interface_prefix in ignored_interfaces]))
+    return None
 
 
 class VerifyInterfaceUtilization(AntaTest):

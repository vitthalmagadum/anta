--- conflicted
+++ resolved
@@ -1151,15 +1151,6 @@
                     )
 
 
-<<<<<<< HEAD
-class VerifyInterfaceOpticTemperature(AntaTest):
-    """Verify the transceiver temperature on interface(s).
-
-    Expected Results
-    ----------------
-    * Success: The test will pass if the temperature of all transceivers falls within the defined threshold.
-    * Failure: The test will pass if the temperature of any transceivers exceeds the defined threshold.
-=======
 class VerifyInterfacesTridentCounters(AntaTest):
     """Verifies the Trident debug counters of all interfaces.
 
@@ -1224,19 +1215,11 @@
     ----------------
     * Success: The test will pass if all tested interfaces have counters and link status changes at or below the defined thresholds.
     * Failure: The test will fail if any tested interface has one or more counters or a link status changes count that exceeds its defined threshold.
->>>>>>> 38ef07ce
-
-    Examples
-    --------
-    ```yaml
-    anta.tests.interfaces:
-<<<<<<< HEAD
-      - VerifyInterfaceOpticTemperature:
-          interfaces:
-            - Ethernet1/1
-            - Ethernet2/1
-          optic_temp_threshold: 68
-=======
+
+    Examples
+    --------
+    ```yaml
+    anta.tests.interfaces:
       - VerifyPhysicalInterfacesCounterDetails:
           interfaces:  # Optionally target specific interfaces
             - Ethernet1/1
@@ -1245,36 +1228,10 @@
             - Management0
           counter_threshold: 10
           link_status_changes_threshold: 100
->>>>>>> 38ef07ce
-    ```
-    """
-
-    categories: ClassVar[list[str]] = ["interfaces"]
-<<<<<<< HEAD
-    commands: ClassVar[list[AntaCommand | AntaTemplate]] = [AntaCommand(command="show interfaces transceiver", revision=1)]
-
-    class Input(AntaTest.Input):
-        """Input model for the VerifyInterfaceOpticTemperature test."""
-
-        interfaces: list[Interface] | None = None
-        """A list of interfaces to be tested. If not provided, all interfaces are tested."""
-        optic_temp_threshold: float = 68.00
-        """Maximum allowed optical transceiver temperature in degrees Celsius."""
-
-    @skip_on_platforms(["cEOSLab", "vEOS-lab", "cEOSCloudLab", "vEOS"])
-    @AntaTest.anta_test
-    def test(self) -> None:
-        """Main test function for VerifyInterfaceOpticTemperature."""
-        self.result.is_success()
-        command_output = self.instance_commands[0].json_output
-
-        # Prepare the dictionary of interfaces to check
-        interfaces_to_check: dict[Any, Any] = {}
-        if self.inputs.interfaces:
-            for intf_name in self.inputs.interfaces:
-                if not (intf_detail := get_value(command_output["interfaces"], intf_name, separator="..")):
-                    self.result.is_failure(f"Interface: {intf_name} - Optics not found")
-=======
+    ```
+    """
+
+    categories: ClassVar[list[str]] = ["interfaces"]
     commands: ClassVar[list[AntaCommand | AntaTemplate]] = [AntaCommand(command="show interfaces", revision=1)]
 
     class Input(AntaTest.Input):
@@ -1343,24 +1300,10 @@
             for intf_name in self.inputs.interfaces:
                 if (intf_detail := get_value(intf_details["interfaces"], intf_name, separator="..")) is None:
                     self.result.is_failure(f"Interface: {intf_name} - Not found")
->>>>>>> 38ef07ce
                     continue
                 interfaces_to_check[intf_name] = intf_detail
         else:
             # If no specific interfaces are given, use all interfaces
-<<<<<<< HEAD
-            interfaces_to_check = {key: value for key, value in command_output["interfaces"].items() if value}
-
-        if not self.inputs.interfaces and not interfaces_to_check:
-            self.result.is_skipped("No transceivers are connected to any of the interfaces")
-            return
-
-        for interface, interface_detail in interfaces_to_check.items():
-            actual_temp = get_value(interface_detail, "temperature", default=0.0)
-            if actual_temp > self.inputs.optic_temp_threshold:
-                self.result.is_failure(
-                    f"Interface: {interface} - High temperature optics found - Threshold: {self.inputs.optic_temp_threshold} Actual: {actual_temp:.2f}"
-=======
             interfaces_to_check = intf_details["interfaces"]
         return interfaces_to_check
 
@@ -1398,5 +1341,66 @@
             if counter_value > self.inputs.counters_threshold:
                 self.result.is_failure(
                     f"{interface_failure_message_summary} - {counter['counter_name']} above threshold - Expected: {expected_counter_value} Actual: {counter_value}"
->>>>>>> 38ef07ce
+                )
+
+
+class VerifyInterfaceOpticTemperature(AntaTest):
+    """Verify the transceiver temperature on interface(s).
+
+    Expected Results
+    ----------------
+    * Success: The test will pass if the temperature of all transceivers falls within the defined threshold.
+    * Failure: The test will pass if the temperature of any transceivers exceeds the defined threshold.
+
+    Examples
+    --------
+    ```yaml
+    anta.tests.interfaces:
+      - VerifyInterfaceOpticTemperature:
+          interfaces:
+            - Ethernet1/1
+            - Ethernet2/1
+          optic_temp_threshold: 68
+    ```
+    """
+
+    categories: ClassVar[list[str]] = ["interfaces"]
+    commands: ClassVar[list[AntaCommand | AntaTemplate]] = [AntaCommand(command="show interfaces transceiver", revision=1)]
+
+    class Input(AntaTest.Input):
+        """Input model for the VerifyInterfaceOpticTemperature test."""
+
+        interfaces: list[Interface] | None = None
+        """A list of interfaces to be tested. If not provided, all interfaces are tested."""
+        optic_temp_threshold: float = 68.00
+        """Maximum allowed optical transceiver temperature in degrees Celsius."""
+
+    @skip_on_platforms(["cEOSLab", "vEOS-lab", "cEOSCloudLab", "vEOS"])
+    @AntaTest.anta_test
+    def test(self) -> None:
+        """Main test function for VerifyInterfaceOpticTemperature."""
+        self.result.is_success()
+        command_output = self.instance_commands[0].json_output
+
+        # Prepare the dictionary of interfaces to check
+        interfaces_to_check: dict[Any, Any] = {}
+        if self.inputs.interfaces:
+            for intf_name in self.inputs.interfaces:
+                if not (intf_detail := get_value(command_output["interfaces"], intf_name, separator="..")):
+                    self.result.is_failure(f"Interface: {intf_name} - Optics not found")
+                    continue
+                interfaces_to_check[intf_name] = intf_detail
+        else:
+            # If no specific interfaces are given, use all interfaces
+            interfaces_to_check = {key: value for key, value in command_output["interfaces"].items() if value}
+
+        if not self.inputs.interfaces and not interfaces_to_check:
+            self.result.is_skipped("No transceivers are connected to any of the interfaces")
+            return
+
+        for interface, interface_detail in interfaces_to_check.items():
+            actual_temp = get_value(interface_detail, "temperature", default=0.0)
+            if actual_temp > self.inputs.optic_temp_threshold:
+                self.result.is_failure(
+                    f"Interface: {interface} - High temperature optics found - Threshold: {self.inputs.optic_temp_threshold} Actual: {actual_temp:.2f}"
                 )
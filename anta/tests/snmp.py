# Copyright (c) 2023-2025 Arista Networks, Inc.
# Use of this source code is governed by the Apache License 2.0
# that can be found in the LICENSE file.
"""Module related to the EOS various SNMP tests."""

# Mypy does not understand AntaTest.Input typing
# mypy: disable-error-code=attr-defined
from __future__ import annotations

from typing import TYPE_CHECKING, ClassVar, get_args

from pydantic import field_validator

from anta.custom_types import PositiveInteger, SnmpErrorCounter, SnmpPdu
<<<<<<< HEAD
from anta.input_models.snmp import SnmpHost
=======
from anta.input_models.snmp import SnmpUser
>>>>>>> 8e5de9a6
from anta.models import AntaCommand, AntaTest
from anta.tools import get_value

if TYPE_CHECKING:
    from anta.models import AntaTemplate


class VerifySnmpStatus(AntaTest):
    """Verifies whether the SNMP agent is enabled in a specified VRF.

    Expected Results
    ----------------
    * Success: The test will pass if the SNMP agent is enabled in the specified VRF.
    * Failure: The test will fail if the SNMP agent is disabled in the specified VRF.

    Examples
    --------
    ```yaml
    anta.tests.snmp:
      - VerifySnmpStatus:
          vrf: default
    ```
    """

    description = "Verifies if the SNMP agent is enabled."
    categories: ClassVar[list[str]] = ["snmp"]
    commands: ClassVar[list[AntaCommand | AntaTemplate]] = [AntaCommand(command="show snmp", revision=1)]

    class Input(AntaTest.Input):
        """Input model for the VerifySnmpStatus test."""

        vrf: str = "default"
        """The name of the VRF in which to check for the SNMP agent. Defaults to `default` VRF."""

    @AntaTest.anta_test
    def test(self) -> None:
        """Main test function for VerifySnmpStatus."""
        command_output = self.instance_commands[0].json_output
        if command_output["enabled"] and self.inputs.vrf in command_output["vrfs"]["snmpVrfs"]:
            self.result.is_success()
        else:
            self.result.is_failure(f"SNMP agent disabled in vrf {self.inputs.vrf}")


class VerifySnmpIPv4Acl(AntaTest):
    """Verifies if the SNMP agent has the right number IPv4 ACL(s) configured for a specified VRF.

    Expected Results
    ----------------
    * Success: The test will pass if the SNMP agent has the provided number of IPv4 ACL(s) in the specified VRF.
    * Failure: The test will fail if the SNMP agent has not the right number of IPv4 ACL(s) in the specified VRF.

    Examples
    --------
    ```yaml
    anta.tests.snmp:
      - VerifySnmpIPv4Acl:
          number: 3
          vrf: default
    ```
    """

    description = "Verifies if the SNMP agent has IPv4 ACL(s) configured."
    categories: ClassVar[list[str]] = ["snmp"]
    commands: ClassVar[list[AntaCommand | AntaTemplate]] = [AntaCommand(command="show snmp ipv4 access-list summary", revision=1)]

    class Input(AntaTest.Input):
        """Input model for the VerifySnmpIPv4Acl test."""

        number: PositiveInteger
        """The number of expected IPv4 ACL(s)."""
        vrf: str = "default"
        """The name of the VRF in which to check for the SNMP agent. Defaults to `default` VRF."""

    @AntaTest.anta_test
    def test(self) -> None:
        """Main test function for VerifySnmpIPv4Acl."""
        command_output = self.instance_commands[0].json_output
        ipv4_acl_list = command_output["ipAclList"]["aclList"]
        ipv4_acl_number = len(ipv4_acl_list)
        if ipv4_acl_number != self.inputs.number:
            self.result.is_failure(f"Expected {self.inputs.number} SNMP IPv4 ACL(s) in vrf {self.inputs.vrf} but got {ipv4_acl_number}")
            return

        not_configured_acl = [acl["name"] for acl in ipv4_acl_list if self.inputs.vrf not in acl["configuredVrfs"] or self.inputs.vrf not in acl["activeVrfs"]]

        if not_configured_acl:
            self.result.is_failure(f"SNMP IPv4 ACL(s) not configured or active in vrf {self.inputs.vrf}: {not_configured_acl}")
        else:
            self.result.is_success()


class VerifySnmpIPv6Acl(AntaTest):
    """Verifies if the SNMP agent has the right number IPv6 ACL(s) configured for a specified VRF.

    Expected Results
    ----------------
    * Success: The test will pass if the SNMP agent has the provided number of IPv6 ACL(s) in the specified VRF.
    * Failure: The test will fail if the SNMP agent has not the right number of IPv6 ACL(s) in the specified VRF.

    Examples
    --------
    ```yaml
    anta.tests.snmp:
      - VerifySnmpIPv6Acl:
          number: 3
          vrf: default
    ```
    """

    description = "Verifies if the SNMP agent has IPv6 ACL(s) configured."
    categories: ClassVar[list[str]] = ["snmp"]
    commands: ClassVar[list[AntaCommand | AntaTemplate]] = [AntaCommand(command="show snmp ipv6 access-list summary", revision=1)]

    class Input(AntaTest.Input):
        """Input model for the VerifySnmpIPv6Acl test."""

        number: PositiveInteger
        """The number of expected IPv6 ACL(s)."""
        vrf: str = "default"
        """The name of the VRF in which to check for the SNMP agent. Defaults to `default` VRF."""

    @AntaTest.anta_test
    def test(self) -> None:
        """Main test function for VerifySnmpIPv6Acl."""
        command_output = self.instance_commands[0].json_output
        ipv6_acl_list = command_output["ipv6AclList"]["aclList"]
        ipv6_acl_number = len(ipv6_acl_list)
        if ipv6_acl_number != self.inputs.number:
            self.result.is_failure(f"Expected {self.inputs.number} SNMP IPv6 ACL(s) in vrf {self.inputs.vrf} but got {ipv6_acl_number}")
            return

        acl_not_configured = [acl["name"] for acl in ipv6_acl_list if self.inputs.vrf not in acl["configuredVrfs"] or self.inputs.vrf not in acl["activeVrfs"]]

        if acl_not_configured:
            self.result.is_failure(f"SNMP IPv6 ACL(s) not configured or active in vrf {self.inputs.vrf}: {acl_not_configured}")
        else:
            self.result.is_success()


class VerifySnmpLocation(AntaTest):
    """Verifies the SNMP location of a device.

    Expected Results
    ----------------
    * Success: The test will pass if the SNMP location matches the provided input.
    * Failure: The test will fail if the SNMP location does not match the provided input.

    Examples
    --------
    ```yaml
    anta.tests.snmp:
      - VerifySnmpLocation:
          location: New York
    ```
    """

    categories: ClassVar[list[str]] = ["snmp"]
    commands: ClassVar[list[AntaCommand | AntaTemplate]] = [AntaCommand(command="show snmp", revision=1)]

    class Input(AntaTest.Input):
        """Input model for the VerifySnmpLocation test."""

        location: str
        """Expected SNMP location of the device."""

    @AntaTest.anta_test
    def test(self) -> None:
        """Main test function for VerifySnmpLocation."""
        # Verifies the SNMP location is configured.
        if not (location := get_value(self.instance_commands[0].json_output, "location.location")):
            self.result.is_failure("SNMP location is not configured.")
            return

        # Verifies the expected SNMP location.
        if location != self.inputs.location:
            self.result.is_failure(f"Expected `{self.inputs.location}` as the location, but found `{location}` instead.")
        else:
            self.result.is_success()


class VerifySnmpContact(AntaTest):
    """Verifies the SNMP contact of a device.

    Expected Results
    ----------------
    * Success: The test will pass if the SNMP contact matches the provided input.
    * Failure: The test will fail if the SNMP contact does not match the provided input.

    Examples
    --------
    ```yaml
    anta.tests.snmp:
      - VerifySnmpContact:
          contact: Jon@example.com
    ```
    """

    categories: ClassVar[list[str]] = ["snmp"]
    commands: ClassVar[list[AntaCommand | AntaTemplate]] = [AntaCommand(command="show snmp", revision=1)]

    class Input(AntaTest.Input):
        """Input model for the VerifySnmpContact test."""

        contact: str
        """Expected SNMP contact details of the device."""

    @AntaTest.anta_test
    def test(self) -> None:
        """Main test function for VerifySnmpContact."""
        # Verifies the SNMP contact is configured.
        if not (contact := get_value(self.instance_commands[0].json_output, "contact.contact")):
            self.result.is_failure("SNMP contact is not configured.")
            return

        # Verifies the expected SNMP contact.
        if contact != self.inputs.contact:
            self.result.is_failure(f"Expected `{self.inputs.contact}` as the contact, but found `{contact}` instead.")
        else:
            self.result.is_success()


class VerifySnmpPDUCounters(AntaTest):
    """Verifies the SNMP PDU counters.

    By default, all SNMP PDU counters will be checked for any non-zero values.
    An optional list of specific SNMP PDU(s) can be provided for granular testing.

    Expected Results
    ----------------
    * Success: The test will pass if the SNMP PDU counter(s) are non-zero/greater than zero.
    * Failure: The test will fail if the SNMP PDU counter(s) are zero/None/Not Found.

    Examples
    --------
    ```yaml
    anta.tests.snmp:
      - VerifySnmpPDUCounters:
          pdus:
            - outTrapPdus
            - inGetNextPdus
    ```
    """

    categories: ClassVar[list[str]] = ["snmp"]
    commands: ClassVar[list[AntaCommand | AntaTemplate]] = [AntaCommand(command="show snmp", revision=1)]

    class Input(AntaTest.Input):
        """Input model for the VerifySnmpPDUCounters test."""

        pdus: list[SnmpPdu] | None = None
        """Optional list of SNMP PDU counters to be verified. If not provided, test will verifies all PDU counters."""

    @AntaTest.anta_test
    def test(self) -> None:
        """Main test function for VerifySnmpPDUCounters."""
        snmp_pdus = self.inputs.pdus
        command_output = self.instance_commands[0].json_output

        # Verify SNMP PDU counters.
        if not (pdu_counters := get_value(command_output, "counters")):
            self.result.is_failure("SNMP counters not found.")
            return

        # In case SNMP PDUs not provided, It will check all the update error counters.
        if not snmp_pdus:
            snmp_pdus = list(get_args(SnmpPdu))

        failures = {pdu: value for pdu in snmp_pdus if (value := pdu_counters.get(pdu, "Not Found")) == "Not Found" or value == 0}

        # Check if any failures
        if not failures:
            self.result.is_success()
        else:
            self.result.is_failure(f"The following SNMP PDU counters are not found or have zero PDU counters:\n{failures}")


class VerifySnmpErrorCounters(AntaTest):
    """Verifies the SNMP error counters.

    By default, all  error counters will be checked for any non-zero values.
    An optional list of specific error counters can be provided for granular testing.

    Expected Results
    ----------------
    * Success: The test will pass if the SNMP error counter(s) are zero/None.
    * Failure: The test will fail if the SNMP error counter(s) are non-zero/not None/Not Found or is not configured.

    Examples
    --------
    ```yaml
    anta.tests.snmp:
      - VerifySnmpErrorCounters:
          error_counters:
            - inVersionErrs
            - inBadCommunityNames
    """

    categories: ClassVar[list[str]] = ["snmp"]
    commands: ClassVar[list[AntaCommand | AntaTemplate]] = [AntaCommand(command="show snmp", revision=1)]

    class Input(AntaTest.Input):
        """Input model for the VerifySnmpErrorCounters test."""

        error_counters: list[SnmpErrorCounter] | None = None
        """Optional list of SNMP error counters to be verified. If not provided, test will verifies all error counters."""

    @AntaTest.anta_test
    def test(self) -> None:
        """Main test function for VerifySnmpErrorCounters."""
        error_counters = self.inputs.error_counters
        command_output = self.instance_commands[0].json_output

        # Verify SNMP PDU counters.
        if not (snmp_counters := get_value(command_output, "counters")):
            self.result.is_failure("SNMP counters not found.")
            return

        # In case SNMP error counters not provided, It will check all the error counters.
        if not error_counters:
            error_counters = list(get_args(SnmpErrorCounter))

        error_counters_not_ok = {counter: value for counter in error_counters if (value := snmp_counters.get(counter))}

        # Check if any failures
        if not error_counters_not_ok:
            self.result.is_success()
        else:
            self.result.is_failure(f"The following SNMP error counters are not found or have non-zero error counters:\n{error_counters_not_ok}")


<<<<<<< HEAD
class VerifySnmpHostLogging(AntaTest):
    """Verifies SNMP logging and SNMP manager(host) details.

    This test performs the following checks:

     1. SNMP logging is enabled globally.
     2. For each specified SNMP host:
         - Host exists in configuration.
         - Host's VRF assignment matches expected value.

    Expected Results
    ----------------
    * Success: The test will pass if all of the following conditions are met:
        - SNMP logging is enabled on the device.
        - All specified hosts are configured with correct VRF assignments.
    * Failure: The test will fail if any of the following conditions is met:
        - SNMP logging is disabled on the device.
        - SNMP host not found in configuration.
        - Host's VRF assignment doesn't match expected value.
=======
class VerifySnmpUser(AntaTest):
    """Verifies the SNMP user configurations.

    This test performs the following checks for each specified user:

      1. User exists in SNMP configuration.
      2. Group assignment is correct.
      3. For SNMPv3 users only:
          - Authentication type matches (if specified)
          - Privacy type matches (if specified)

    Expected Results
    ----------------
    * Success: If all of the following conditions are met:
        - All users exist with correct group assignments.
        - SNMPv3 authentication and privacy types match specified values.
    * Failure: If any of the following occur:
        - User not found in SNMP configuration.
        - Incorrect group assignment.
        - For SNMPv3: Mismatched authentication or privacy types.
>>>>>>> 8e5de9a6

    Examples
    --------
    ```yaml
    anta.tests.snmp:
<<<<<<< HEAD
      - VerifySnmpHostLogging:
          hosts:
            - hostname: 192.168.1.100
              vrf: default
            - hostname: 192.168.1.103
              vrf: MGMT
=======
      - VerifySnmpUser:
          snmp_users:
            - username: test
              group_name: test_group
              version: v3
              auth_type: MD5
              priv_type: AES-128
>>>>>>> 8e5de9a6
    ```
    """

    categories: ClassVar[list[str]] = ["snmp"]
<<<<<<< HEAD
    commands: ClassVar[list[AntaCommand | AntaTemplate]] = [AntaCommand(command="show snmp", revision=1)]

    class Input(AntaTest.Input):
        """Input model for the VerifySnmpHostLogging test."""

        hosts: list[SnmpHost]
        """List of SNMP hosts."""

    @AntaTest.anta_test
    def test(self) -> None:
        """Main test function for VerifySnmpHostLogging."""
        self.result.is_success()

        command_output = self.instance_commands[0].json_output.get("logging", {})
        # If SNMP logging is disabled, test fails.
        if not command_output.get("loggingEnabled"):
            self.result.is_failure("SNMP logging is disabled")
            return

        host_details = command_output.get("hosts")

        for host in self.inputs.hosts:
            hostname = str(host.hostname)
            vrf = host.vrf
            actual_snmp_host = host_details.get(hostname, {})
            actual_vrf = "default" if (vrf_name := actual_snmp_host.get("vrf")) == "" else vrf_name

            # If SNMP host is not configured on the device, test fails.
            if not actual_snmp_host:
                self.result.is_failure(f"{host} - Not configured")
                continue

            # If VRF is not matches the expected value, test fails.
            if actual_vrf != vrf:
                self.result.is_failure(f"{host} - Incorrect VRF - Actual: {actual_vrf}")
=======
    commands: ClassVar[list[AntaCommand | AntaTemplate]] = [AntaCommand(command="show snmp user", revision=1)]

    class Input(AntaTest.Input):
        """Input model for the VerifySnmpUser test."""

        snmp_users: list[SnmpUser]
        """List of SNMP users."""

        @field_validator("snmp_users")
        @classmethod
        def validate_snmp_users(cls, snmp_users: list[SnmpUser]) -> list[SnmpUser]:
            """Validate that 'auth_type' or 'priv_type' field is provided in each SNMPv3 user."""
            for user in snmp_users:
                if user.version == "v3" and not (user.auth_type or user.priv_type):
                    msg = f"{user} 'auth_type' or 'priv_type' field is required with 'version: v3'"
                    raise ValueError(msg)
            return snmp_users

    @AntaTest.anta_test
    def test(self) -> None:
        """Main test function for VerifySnmpUser."""
        self.result.is_success()

        for user in self.inputs.snmp_users:
            # Verify SNMP user details.
            if not (user_details := get_value(self.instance_commands[0].json_output, f"usersByVersion.{user.version}.users.{user.username}")):
                self.result.is_failure(f"{user} - Not found")
                continue

            if user.group_name != (act_group := user_details.get("groupName", "Not Found")):
                self.result.is_failure(f"{user} - Incorrect user group - Actual: {act_group}")

            if user.version == "v3":
                if user.auth_type and (act_auth_type := get_value(user_details, "v3Params.authType", "Not Found")) != user.auth_type:
                    self.result.is_failure(f"{user} - Incorrect authentication type - Expected: {user.auth_type} Actual: {act_auth_type}")

                if user.priv_type and (act_encryption := get_value(user_details, "v3Params.privType", "Not Found")) != user.priv_type:
                    self.result.is_failure(f"{user} - Incorrect privacy type - Expected: {user.priv_type} Actual: {act_encryption}")
>>>>>>> 8e5de9a6
<|MERGE_RESOLUTION|>--- conflicted
+++ resolved
@@ -12,11 +12,7 @@
 from pydantic import field_validator
 
 from anta.custom_types import PositiveInteger, SnmpErrorCounter, SnmpPdu
-<<<<<<< HEAD
-from anta.input_models.snmp import SnmpHost
-=======
-from anta.input_models.snmp import SnmpUser
->>>>>>> 8e5de9a6
+from anta.input_models.snmp import SnmpHost, SnmpUser
 from anta.models import AntaCommand, AntaTest
 from anta.tools import get_value
 
@@ -348,7 +344,6 @@
             self.result.is_failure(f"The following SNMP error counters are not found or have non-zero error counters:\n{error_counters_not_ok}")
 
 
-<<<<<<< HEAD
 class VerifySnmpHostLogging(AntaTest):
     """Verifies SNMP logging and SNMP manager(host) details.
 
@@ -368,7 +363,58 @@
         - SNMP logging is disabled on the device.
         - SNMP host not found in configuration.
         - Host's VRF assignment doesn't match expected value.
-=======
+
+    Examples
+    --------
+    ```yaml
+    anta.tests.snmp:
+      - VerifySnmpHostLogging:
+          hosts:
+            - hostname: 192.168.1.100
+              vrf: default
+            - hostname: 192.168.1.103
+              vrf: MGMT
+    ```
+    """
+
+    categories: ClassVar[list[str]] = ["snmp"]
+    commands: ClassVar[list[AntaCommand | AntaTemplate]] = [AntaCommand(command="show snmp", revision=1)]
+
+    class Input(AntaTest.Input):
+        """Input model for the VerifySnmpHostLogging test."""
+
+        hosts: list[SnmpHost]
+        """List of SNMP hosts."""
+
+    @AntaTest.anta_test
+    def test(self) -> None:
+        """Main test function for VerifySnmpHostLogging."""
+        self.result.is_success()
+
+        command_output = self.instance_commands[0].json_output.get("logging", {})
+        # If SNMP logging is disabled, test fails.
+        if not command_output.get("loggingEnabled"):
+            self.result.is_failure("SNMP logging is disabled")
+            return
+
+        host_details = command_output.get("hosts")
+
+        for host in self.inputs.hosts:
+            hostname = str(host.hostname)
+            vrf = host.vrf
+            actual_snmp_host = host_details.get(hostname, {})
+            actual_vrf = "default" if (vrf_name := actual_snmp_host.get("vrf")) == "" else vrf_name
+
+            # If SNMP host is not configured on the device, test fails.
+            if not actual_snmp_host:
+                self.result.is_failure(f"{host} - Not configured")
+                continue
+
+            # If VRF is not matches the expected value, test fails.
+            if actual_vrf != vrf:
+                self.result.is_failure(f"{host} - Incorrect VRF - Actual: {actual_vrf}")
+
+
 class VerifySnmpUser(AntaTest):
     """Verifies the SNMP user configurations.
 
@@ -389,20 +435,11 @@
         - User not found in SNMP configuration.
         - Incorrect group assignment.
         - For SNMPv3: Mismatched authentication or privacy types.
->>>>>>> 8e5de9a6
-
-    Examples
-    --------
-    ```yaml
-    anta.tests.snmp:
-<<<<<<< HEAD
-      - VerifySnmpHostLogging:
-          hosts:
-            - hostname: 192.168.1.100
-              vrf: default
-            - hostname: 192.168.1.103
-              vrf: MGMT
-=======
+
+    Examples
+    --------
+    ```yaml
+    anta.tests.snmp:
       - VerifySnmpUser:
           snmp_users:
             - username: test
@@ -410,48 +447,10 @@
               version: v3
               auth_type: MD5
               priv_type: AES-128
->>>>>>> 8e5de9a6
-    ```
-    """
-
-    categories: ClassVar[list[str]] = ["snmp"]
-<<<<<<< HEAD
-    commands: ClassVar[list[AntaCommand | AntaTemplate]] = [AntaCommand(command="show snmp", revision=1)]
-
-    class Input(AntaTest.Input):
-        """Input model for the VerifySnmpHostLogging test."""
-
-        hosts: list[SnmpHost]
-        """List of SNMP hosts."""
-
-    @AntaTest.anta_test
-    def test(self) -> None:
-        """Main test function for VerifySnmpHostLogging."""
-        self.result.is_success()
-
-        command_output = self.instance_commands[0].json_output.get("logging", {})
-        # If SNMP logging is disabled, test fails.
-        if not command_output.get("loggingEnabled"):
-            self.result.is_failure("SNMP logging is disabled")
-            return
-
-        host_details = command_output.get("hosts")
-
-        for host in self.inputs.hosts:
-            hostname = str(host.hostname)
-            vrf = host.vrf
-            actual_snmp_host = host_details.get(hostname, {})
-            actual_vrf = "default" if (vrf_name := actual_snmp_host.get("vrf")) == "" else vrf_name
-
-            # If SNMP host is not configured on the device, test fails.
-            if not actual_snmp_host:
-                self.result.is_failure(f"{host} - Not configured")
-                continue
-
-            # If VRF is not matches the expected value, test fails.
-            if actual_vrf != vrf:
-                self.result.is_failure(f"{host} - Incorrect VRF - Actual: {actual_vrf}")
-=======
+    ```
+    """
+
+    categories: ClassVar[list[str]] = ["snmp"]
     commands: ClassVar[list[AntaCommand | AntaTemplate]] = [AntaCommand(command="show snmp user", revision=1)]
 
     class Input(AntaTest.Input):
@@ -489,5 +488,4 @@
                     self.result.is_failure(f"{user} - Incorrect authentication type - Expected: {user.auth_type} Actual: {act_auth_type}")
 
                 if user.priv_type and (act_encryption := get_value(user_details, "v3Params.privType", "Not Found")) != user.priv_type:
-                    self.result.is_failure(f"{user} - Incorrect privacy type - Expected: {user.priv_type} Actual: {act_encryption}")
->>>>>>> 8e5de9a6
+                    self.result.is_failure(f"{user} - Incorrect privacy type - Expected: {user.priv_type} Actual: {act_encryption}")
# Copyright (c) 2023-2025 Arista Networks, Inc.
# Use of this source code is governed by the Apache License 2.0
# that can be found in the LICENSE file.
"""Module containing input models for generic routing tests."""

from __future__ import annotations

from ipaddress import IPv4Address, IPv4Network

from pydantic import BaseModel, ConfigDict

from anta.custom_types import IPv4RouteType


class IPv4Routes(BaseModel):
    """Model for a list of IPV4 route entries."""

    model_config = ConfigDict(extra="forbid")
    prefix: IPv4Network
    """IPv4 prefix in CIDR notation."""
    vrf: str = "default"
    """VRF context. Defaults to `default` VRF."""
    route_type: IPv4RouteType | None = None
<<<<<<< HEAD
    """List of IPV4 Route type to validate the valid rout type."""
    nexthops: list[IPv4Address] | None = None
    """A list of the next-hop IP address for the path. Required field in the `VerifyRouteEntry` test."""
    strict: bool = False
    """If True, requires exact matching of provided nexthop(s). Defaults to False.

    Can be enabled in `VerifyRouteEntry` test."""
=======
    """Expected route type. Required field in the `VerifyIPv4RouteType` test."""
>>>>>>> e0545a84

    def __str__(self) -> str:
        """Return a human-readable string representation of the IPv4RouteType for reporting."""
        return f"Prefix: {self.prefix} VRF: {self.vrf}"<|MERGE_RESOLUTION|>--- conflicted
+++ resolved
@@ -21,17 +21,13 @@
     vrf: str = "default"
     """VRF context. Defaults to `default` VRF."""
     route_type: IPv4RouteType | None = None
-<<<<<<< HEAD
-    """List of IPV4 Route type to validate the valid rout type."""
+    """Expected route type. Required field in the `VerifyIPv4RouteType` test."""
     nexthops: list[IPv4Address] | None = None
     """A list of the next-hop IP address for the path. Required field in the `VerifyRouteEntry` test."""
     strict: bool = False
     """If True, requires exact matching of provided nexthop(s). Defaults to False.
 
     Can be enabled in `VerifyRouteEntry` test."""
-=======
-    """Expected route type. Required field in the `VerifyIPv4RouteType` test."""
->>>>>>> e0545a84
 
     def __str__(self) -> str:
         """Return a human-readable string representation of the IPv4RouteType for reporting."""

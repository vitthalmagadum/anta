# Copyright (c) 2023-2025 Arista Networks, Inc.
# Use of this source code is governed by the Apache License 2.0
# that can be found in the LICENSE file.
"""Module containing input models for SNMP tests."""

from __future__ import annotations

from ipaddress import IPv4Address
from typing import Literal

from pydantic import BaseModel, ConfigDict

from anta.custom_types import Hostname, Interface, SnmpEncryptionAlgorithm, SnmpHashingAlgorithm, SnmpVersion


class SnmpHost(BaseModel):
    """Model for a SNMP host."""

    model_config = ConfigDict(extra="forbid")
    hostname: IPv4Address | Hostname
    """IPv4 address or hostname of the SNMP notification host."""
    vrf: str = "default"
    """Optional VRF for SNMP hosts. If not provided, it defaults to `default`."""

    def __str__(self) -> str:
        """Return a human-readable string representation of the SnmpHost for reporting.

        Examples
        --------
         - Host: 192.168.1.100  VRF: default
        """
        return f"Host: {self.hostname} VRF: {self.vrf}"


class SnmpUser(BaseModel):
    """Model for a SNMP User."""

    model_config = ConfigDict(extra="forbid")
    username: str
    """SNMP user name."""
    group_name: str
    """SNMP group for the user."""
    version: SnmpVersion
    """SNMP protocol version."""
    auth_type: SnmpHashingAlgorithm | None = None
    """User authentication algorithm. Can be provided in the `VerifySnmpUser` test."""
    priv_type: SnmpEncryptionAlgorithm | None = None
    """User privacy algorithm. Can be provided in the `VerifySnmpUser` test."""

    def __str__(self) -> str:
        """Return a human-readable string representation of the SnmpUser for reporting.

        Examples
        --------
        - User: Test Group: Test_Group Version: v2c
        """
        return f"User: {self.username} Group: {self.group_name} Version: {self.version}"


<<<<<<< HEAD
class SnmpGroup(BaseModel):
    """Model for a SNMP group."""

    group_name: str
    """SNMP group for the user."""
    version: SnmpVersion
    """SNMP protocol version."""
    read_view: str | None = None
    """Optional field, View to restrict read access."""
    write_view: str | None = None
    """Optional field, View to restrict write access."""
    notify_view: str | None = None
    """Optional field, View to restrict notifications."""
    authentication: Literal["v3Auth", "v3Priv", "v3NoAuth"] | None = None
    """Advanced authentication in v3 SNMP version. Defaults to None.
    - v3Auth: Group using authentication but not privacy
    - v3Priv: Group using both authentication and privacy
    - v3NoAuth: Group using neither authentication nor privacy
    """

    def __str__(self) -> str:
        """Return a human-readable string representation of the SnmpGroup for reporting.

        Examples
        --------
        - Group: Test_Group Version: v2c
        """
        return f"Group: {self.group_name}, Version: {self.version}"
=======
class SnmpSourceInterface(BaseModel):
    """Model for a SNMP source-interface."""

    interface: Interface
    """Interface to use as the source IP address of SNMP messages."""
    vrf: str = "default"
    """VRF of the source interface."""

    def __str__(self) -> str:
        """Return a human-readable string representation of the SnmpSourceInterface for reporting.

        Examples
        --------
        - Source Interface: Ethernet1 VRF: default
        """
        return f"Source Interface: {self.interface} VRF: {self.vrf}"
>>>>>>> 995943a6
<|MERGE_RESOLUTION|>--- conflicted
+++ resolved
@@ -57,7 +57,24 @@
         return f"User: {self.username} Group: {self.group_name} Version: {self.version}"
 
 
-<<<<<<< HEAD
+class SnmpSourceInterface(BaseModel):
+    """Model for a SNMP source-interface."""
+
+    interface: Interface
+    """Interface to use as the source IP address of SNMP messages."""
+    vrf: str = "default"
+    """VRF of the source interface."""
+
+    def __str__(self) -> str:
+        """Return a human-readable string representation of the SnmpSourceInterface for reporting.
+
+        Examples
+        --------
+        - Source Interface: Ethernet1 VRF: default
+        """
+        return f"Source Interface: {self.interface} VRF: {self.vrf}"
+
+
 class SnmpGroup(BaseModel):
     """Model for a SNMP group."""
 
@@ -85,22 +102,4 @@
         --------
         - Group: Test_Group Version: v2c
         """
-        return f"Group: {self.group_name}, Version: {self.version}"
-=======
-class SnmpSourceInterface(BaseModel):
-    """Model for a SNMP source-interface."""
-
-    interface: Interface
-    """Interface to use as the source IP address of SNMP messages."""
-    vrf: str = "default"
-    """VRF of the source interface."""
-
-    def __str__(self) -> str:
-        """Return a human-readable string representation of the SnmpSourceInterface for reporting.
-
-        Examples
-        --------
-        - Source Interface: Ethernet1 VRF: default
-        """
-        return f"Source Interface: {self.interface} VRF: {self.vrf}"
->>>>>>> 995943a6
+        return f"Group: {self.group_name}, Version: {self.version}"